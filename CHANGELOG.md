--- conflicted
+++ resolved
@@ -45,12 +45,9 @@
 - PR #3639 Define and implement `nans_to_nulls`
 - PR #3699 Stringify libcudacxx headers for binary op JIT
 - PR #3697 Improve column insert performance for wide frames
-<<<<<<< HEAD
 - PR #3616 Add aggregation infrastructure for argmax/argmin.
-=======
 - PR #3710 Remove multiple CMake configuration steps from root build script
 - PR #3657 Define and implement compiled binops for string column comparisons
->>>>>>> 490a10f3
 
 ## Bug Fixes
 

--- conflicted
+++ resolved
@@ -26,15 +26,12 @@
 - PR #836 Add ingest support for arrow chunked arrays in Column, Series, DataFrame creation
 - PR #763 Format doxygen comments for csv_read_arg struct
 - PR #532 CSV Reader: Use type dispatcher instead of switch block
-<<<<<<< HEAD
 - PR #694 Unit test utilities improvements
-=======
 - PR #878 Add better indexing to Groupby
 - PR #554 Add `empty` method and `is_monotonic` attribute to `Index`
 - PR #909 CSV Reader: Avoid host->device->host copy for header row data
 - PR #916 Improved unit testing and error checking for `gdf_column_concat`
 - PR #942 Added increment/decrement operators for wrapper types
->>>>>>> 7a4514e8
 
 ## Bug Fixes
 

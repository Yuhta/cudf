
# cuDF 0.5.0 (Date TBD)

## New Features

- PR #455 #501 CSV Reader: add support for user-specified decimal point and thousands separator
- PR #411 added null support to gdf_order_by (new API) and cudf_table::sort
- PR #525 Added GitHub Issue templates for bugs, documentation, new features, and questions
- PR #501 CSV Reader: Add support for user-specified decimal point and thousands separator to read_csv_strings()
- PR #455 CSV Reader: Add support for user-specified decimal point and thousands separator to read_csv()
- PR #439 add `DataFrame.drop` method similar to pandas
- PR #350 Implemented Series replace function
- PR #490 Added print_env.sh script to gather relevant environment details when reporting cuDF issues.
- PR #474 add ZLIB-based GZIP/ZIP support to `read_csv()`
- PR #558 Add CI scripts for cpu-based conda and gpu-based test builds

## Improvements

- PR #472 RMM: Created centralized rmm::device_vector alias and rmm::exec_policy
- PR #426 Removed sort-based groupby and refactored existing groupby APIs. Also improves C++/CUDA compile time.
- PR #478 CSV Reader: Add api support for auto column detection, header, mangle_dupe_cols, usecols
- PR #500 Improved the concurrent hash map class to support partitioned (multi-pass) hash table building.
- PR #465 Added templated C++ API for RMM to avoid explicit cast to `void**`
- PR #513 `.gitignore` tweaks
- PR #521 Add `assert_eq` function for testing
- PR #502 Simplify Dockerfile for local dev, eliminate old conda/pip envs

## Bug Fixes

<<<<<<< HEAD
- PR #531 CSV Reader: Fix incorrect parsing of quoted numbers
=======
>>>>>>> 8b5ec4dc
- PR #473 Added missing <random> include
- PR #495 Updated README to correct where cffi pytest should be executed.
- PR #478 CSV Reader: Fix/Update and test usecols code for parsing only the specified columns
- PR #512 fix bug for `on` parameter in `DataFrame.merge` to allow for None or single column name
- PR #511 Updated python/cudf/bindings/join.pyx to fix cudf merge printing out dtypes.
- PR #537 Fix CMAKE_CUDA_STANDARD_REQURIED typo in CMakeLists.txt
- PR #545 Temporarily disable csv reader thousands test to prevent segfault (test re-enabled in PR #501)
- PR #501 Fix the intermittent segfault caused by the `thousands` and `compression` parameters in the csv reader
- PR #559 Fix Assertion error while using `applymap` to change the output dtype

# cuDF 0.4.0 (05 Dec 2018)

## New Features

- PR #398 add pandas-compatible `DataFrame.shape()` and `Series.shape()`
- PR #394 New documentation feature "10 Minutes to cuDF"
- PR #361 CSV Reader: Add support for strings with delimiters

## Improvements

 - PR #436 Improvements for type_dispatcher and wrapper structs
 - PR #429 Add CHANGELOG.md (this file)
 - PR #266 use faster CUDA-accelerated DataFrame column/Series concatenation.
 - PR #379 new C++ `type_dispatcher` reduces code complexity in supporting many data types.
 - PR #349 Improve performance for creating columns from memoryview objects
 - PR #445 Update reductions to use type_dispatcher. Adds integer types support to sum_of_squares.
 - PR #448 Improve installation instructions in README.md
 - PR #456 Change default CMake build to Release, and added option for disabling compilation of tests

## Bug Fixes

 - PR #444 Fix csv_test CUDA too many resources requested fail.
 - PR #396 added missing output buffer in validity tests for groupbys.
 - PR #408 Dockerfile updates for source reorganization
 - PR #437 Add cffi to Dockerfile conda env, fixes "cannot import name 'librmm'"
 - PR #417 Fix `map_test` failure with CUDA 10
 - PR #414 Fix CMake installation include file paths
 - PR #418 Properly cast string dtypes to programmatic dtypes when instantiating columns
 - PR #427 Fix and tests for Concatenation illegal memory access with nulls


# cuDF 0.3.0 (23 Nov 2018)

## New Features

 - PR #336 CSV Reader string support

## Improvements

 - PR #354 source code refactored for better organization. CMake build system overhaul. Beginning of transition to Cython bindings.
 - PR #290 Add support for typecasting to/from datetime dtype
 - PR #323 Add handling pyarrow boolean arrays in input/out, add tests
 - PR #325 GDF_VALIDITY_UNSUPPORTED now returned for algorithms that don't support non-empty valid bitmasks
 - PR #381 Faster InputTooLarge Join test completes in ms rather than minutes.
 - PR #373 .gitignore improvements
 - PR #367 Doc cleanup & examples for DataFrame methods
 - PR #333 Add Rapids Memory Manager documentation
 - PR #321 Rapids Memory Manager adds file/line location logging and convenience macros
 - PR #334 Implement DataFrame `__copy__` and `__deepcopy__`
 - PR #271 Add NVTX ranges to pygdf
 - PR #311 Document system requirements for conda install

## Bug Fixes

 - PR #337 Retain index on `scale()` function
 - PR #344 Fix test failure due to PyArrow 0.11 Boolean handling
 - PR #364 Remove noexcept from managed_allocator;  CMakeLists fix for NVstrings
 - PR #357 Fix bug that made all series be considered booleans for indexing
 - PR #351 replace conda env configuration for developers
 - PRs #346 #360 Fix CSV reading of negative numbers
 - PR #342 Fix CMake to use conda-installed nvstrings
 - PR #341 Preserve categorical dtype after groupby aggregations
 - PR #315 ReadTheDocs build update to fix missing libcuda.so
 - PR #320 FIX out-of-bounds access error in reductions.cu
 - PR #319 Fix out-of-bounds memory access in libcudf count_valid_bits
 - PR #303 Fix printing empty dataframe


# cuDF 0.2.0 and cuDF 0.1.0

These were initial releases of cuDF based on previously separate pyGDF and libGDF libraries.
<|MERGE_RESOLUTION|>--- conflicted
+++ resolved
@@ -3,7 +3,6 @@
 
 ## New Features
 
-- PR #455 #501 CSV Reader: add support for user-specified decimal point and thousands separator
 - PR #411 added null support to gdf_order_by (new API) and cudf_table::sort
 - PR #525 Added GitHub Issue templates for bugs, documentation, new features, and questions
 - PR #501 CSV Reader: Add support for user-specified decimal point and thousands separator to read_csv_strings()
@@ -27,10 +26,7 @@
 
 ## Bug Fixes
 
-<<<<<<< HEAD
 - PR #531 CSV Reader: Fix incorrect parsing of quoted numbers
-=======
->>>>>>> 8b5ec4dc
 - PR #473 Added missing <random> include
 - PR #495 Updated README to correct where cffi pytest should be executed.
 - PR #478 CSV Reader: Fix/Update and test usecols code for parsing only the specified columns

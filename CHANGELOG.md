# cuDF 0.10.0 (Date TBD)

## New Features

- PR #2522 Add Java bindings for NVStrings backed upper and lower case mutators
- PR #2607 Add Java bindings for parsing JSON
- PR #2629 Add dropna= parameter to groupby
- PR #2585 ORC & Parquet Readers: Remove millisecond timestamp restriction
<<<<<<< HEAD
- PR #2691 Row-wise reduction and scan operations via CuPy
=======
- PR #2559 Add Series.tolist()
- PR #2653 Add Java bindings for rolling window operations
- PR #2674 Add __contains__ for Index/Series/Column
- PR #2722 Add Java bindings for NVTX ranges
>>>>>>> 694e943f

## Improvements

- PR #2578 Update legacy_groupby to use libcudf group_by_without_aggregation
- PR #2581 Removed `managed` allocator from hash map classes.
- PR #2571 Remove unnecessary managed memory from gdf_column_concat
- PR #2648 Cython/Python reorg
- PR #2588 Update Series.append documentation
- PR #2632 Replace dask-cudf set_index code with upstream
- PR #2673 Add support for np.longlong type
- PR #2703 move dask serialization dispatch into cudf

## Bug Fixes

- PR #2584 ORC Reader: fix parsing of `DECIMAL` index positions
- PR #2619 Fix groupby serialization/deserialization
- PR #2614 Update Java version to match
- PR #2601 Fixes nlargest(1) issue in Series and Dataframe
- PR #2610 Fix a bug in index serialization (properly pass DeviceNDArray)
- PR #2621 Fixes the floordiv issue of not promoting float type when rhs is 0
- PR #2611 Types Test: fix static casting from negative int to string
- PR #2618 IO Readers: Fix datasource memory map failure for multiple reads
- PR #2615 fix string category partitioning in java API
- PR #2641 fix string category and timeunit concat in the java API
- PR #2658 Fix astype() for null categorical columns
- PR #2660 fix column string category and timeunit concat in the java API
- PR #2664 ORC reader: fix `skip_rows` larger than first stripe
- PR #2654 Allow Java gdfOrderBy to work with string categories
- PR #2669 AVRO reader: fix non-deterministic output
- PR #2668 Update Java bindings to specify timestamp units for ORC and Parquet readers
- PR #2679 AVRO reader: fix cuda errors when decoding compressed streams
- PR #2651 Remove nvidia driver installation from ci/cpu/build.sh
- PR #2697 Ensure csv reader sets datetime column time units
- PR #2698 Return RangeIndex from contiguous slice of RangeIndex
- PR #2672 Fix null and integer handling in round


# cuDF 0.9.0 (Date TBD)

## New Features

- PR #1993 Add CUDA-accelerated series aggregations: mean, var, std
- PR #2111 IO Readers: Support memory buffer, file-like object, and URL inputs
- PR #2012 Add `reindex()` to DataFrame and Series
- PR #2097 Add GPU-accelerated AVRO reader
- PR #2098 Support binary ops on DFs and Series with mismatched indices
- PR #2160 Merge `dask-cudf` codebase into `cudf` repo
- PR #2149 CSV Reader: Add `hex` dtype for explicit hexadecimal parsing
- PR #2156 Add `upper_bound()` and `lower_bound()` for libcudf tables and `searchsorted()` for cuDF Series
- PR #2158 CSV Reader: Support single, non-list/dict argument for `dtype`
- PR #2177 CSV Reader: Add `parse_dates` parameter for explicit date inference
- PR #1744 cudf::apply_boolean_mask and cudf::drop_nulls support for cudf::table inputs (multi-column)
- PR #2196 Add `DataFrame.dropna()`
- PR #2197 CSV Writer: add `chunksize` parameter for `to_csv`
- PR #2215 `type_dispatcher` benchmark
- PR #2179 Add Java quantiles
- PR #2157 Add __array_function__ to DataFrame and Series
- PR #2212 Java support for ORC reader
- PR #2224 Add DataFrame isna, isnull, notna functions
- PR #2236 Add Series.drop_duplicates
- PR #2105 Add hash-based join benchmark
- PR #2316 Add unique, nunique, and value_counts for datetime columns
- PR #2337 Add Java support for slicing a ColumnVector
- PR #2049 Add cudf::merge (sorted merge)
- PR #2368 Full cudf+dask Parquet Support
- PR #2380 New cudf::is_sorted checks whether cudf::table is sorted
- PR #2356 Java column vector standard deviation support
- PR #2221 MultiIndex full indexing - Support iloc and wildcards for loc
- PR #2429 Java support for getting length of strings in a ColumnVector
- PR #2415 Add `value_counts` for series of any type
- PR #2446 Add __array_function__ for index
- PR #2437 ORC reader: Add 'use_np_dtypes' option
- PR #2382 Add CategoricalAccessor add, remove, rename, and ordering methods
- PR #2464 Native implement `__cuda_array_interface__` for Series/Index/Column objects
- PR #2425 Rolling window now accepts array-based user-defined functions
- PR #2442 Add __setitem__
- PR #2449 Java support for getting byte count of strings in a ColumnVector
- PR #2492 Add groupby.size() method
- PR #2358 Add cudf::nans_to_nulls: convert floating point column into bitmask
- PR #2489 Add drop argument to set_index
- PR #2491 Add Java bindings for ORC reader 'use_np_dtypes' option
- PR #2213 Support s/ms/us/ns DatetimeColumn time unit resolutions
- PR #2536 Add _constructor properties to Series and DataFrame

## Improvements

- PR #2103 Move old `column` and `bitmask` files into `legacy/` directory
- PR #2109 added name to Python column classes
- PR #1947 Cleanup serialization code
- PR #2125 More aggregate in java API
- PR #2127 Add in java Scalar tests
- PR #2088 Refactor of Python groupby code
- PR #2130 Java serialization and deserialization of tables.
- PR #2131 Chunk rows logic added to csv_writer
- PR #2129 Add functions in the Java API to support nullable column filtering
- PR #2165 made changes to get_dummies api for it to be available in MethodCache
- PR #2171 Add CodeCov integration, fix doc version, make --skip-tests work when invoking with source
- PR #2184 handle remote orc files for dask-cudf
- PR #2186 Add `getitem` and `getattr` style access to Rolling objects
- PR #2168 Use cudf.Column for CategoricalColumn's categories instead of a tuple
- PR #2193 DOC: cudf::type_dispatcher documentation for specializing dispatched functors
- PR #2199 Better java support for appending strings
- PR #2176 Added column dtype support for datetime, int8, int16 to csv_writer
- PR #2209 Matching `get_dummies` & `select_dtypes` behavior to pandas
- PR #2217 Updated Java bindings to use the new groupby API
- PR #2214 DOC: Update doc instructions to build/install `cudf` and `dask-cudf`
- PR #2220 Update Java bindings for reduction rename
- PR #2232 Move CodeCov upload from build script to Jenkins
- PR #2225 refactor to use libcudf for gathering columns in dataframes
- PR #2293 Improve join performance (faster compute_join_output_size)
- PR #2300 Create separate dask codeowners for dask-cudf codebase
- PR #2304 gdf_group_by_without_aggregations returns gdf_column
- PR #2309 Java readers: remove redundant copy of result pointers
- PR #2307 Add `black` and `isort` to style checker script
- PR #2345 Restore removal of old groupby implementation
- PR #2342 Improve `astype()` to operate all ways
- PR #2329 using libcudf cudf::copy for column deep copy
- PR #2344 DOC: docs on code formatting for contributors
- PR #2376 Add inoperative axis= and win_type= arguments to Rolling()
- PR #2378 remove dask for (de-)serialization of cudf objects
- PR #2353 Bump Arrow and Dask versions
- PR #2377 Replace `standard_python_slice` with just `slice.indices()`
- PR #2373 cudf.DataFrame enchancements & Series.values support
- PR #2392 Remove dlpack submodule; make cuDF's Cython API externally accessible
- PR #2430 Updated Java bindings to use the new unary API
- PR #2406 Moved all existing `table` related files to a `legacy/` directory
- PR #2350 Performance related changes to get_dummies
- PR #2420 Remove `cudautils.astype` and replace with `typecast.apply_cast`
- PR #2456 Small improvement to typecast utility
- PR #2458 Fix handling of thirdparty packages in `isort` config
- PR #2459 IO Readers: Consolidate all readers to use `datasource` class
- PR #2475 Exposed type_dispatcher.hpp, nvcategory_util.hpp and wrapper_types.hpp in the include folder
- PR #2484 Enabled building libcudf as a static library
- PR #2453 Streamline CUDA_REL environment variable
- PR #2483 Bundle Boost filesystem dependency in the Java jar
- PR #2486 Java API hash functions
- PR #2481 Adds the ignore_null_keys option to the java api
- PR #2490 Java api: support multiple aggregates for the same column
- PR #2510 Java api: uses table based apply_boolean_mask
- PR #2432 Use pandas formatting for console, html, and latex output
- PR #2573 Bump numba version to 0.45.1
- PR #2606 Fix references to notebooks-contrib


## Bug Fixes

- PR #2086 Fixed quantile api behavior mismatch in series & dataframe
- PR #2128 Add offset param to host buffer readers in java API.
- PR #2145 Work around binops validity checks for java
- PR #2146 Work around unary_math validity checks for java
- PR #2151 Fixes bug in cudf::copy_range where null_count was invalid
- PR #2139 matching to pandas describe behavior & fixing nan values issue
- PR #2161 Implicitly convert unsigned to signed integer types in binops
- PR #2154 CSV Reader: Fix bools misdetected as strings dtype
- PR #2178 Fix bug in rolling bindings where a view of an ephemeral column was being taken
- PR #2180 Fix issue with isort reordering `importorskip` below imports depending on them
- PR #2187 fix to honor dtype when numpy arrays are passed to columnops.as_column
- PR #2190 Fix issue in astype conversion of string column to 'str'
- PR #2208 Fix issue with calling `head()` on one row dataframe
- PR #2229 Propagate exceptions from Cython cdef functions
- PR #2234 Fix issue with local build script not properly building
- PR #2223 Fix CUDA invalid configuration errors reported after loading small compressed ORC files
- PR #2162 Setting is_unique and is_monotonic-related attributes
- PR #2244 Fix ORC RLEv2 delta mode decoding with nonzero residual delta width
- PR #2297 Work around `var/std` unsupported only at debug build
- PR #2302 Fixed java serialization corner case
- PR #2355 Handle float16 in binary operations
- PR #2311 Fix copy behaviour for GenericIndex
- PR #2349 Fix issues with String filter in java API
- PR #2323 Fix groupby on categoricals
- PR #2328 Ensure order is preserved in CategoricalAccessor._set_categories
- PR #2202 Fix issue with unary ops mishandling empty input
- PR #2326 Fix for bug in DLPack when reading multiple columns
- PR #2324 Fix cudf Docker build
- PR #2325 Fix ORC RLEv2 patched base mode decoding with nonzero patch width
- PR #2235 Fix get_dummies to be compatible with dask
- PR #2332 Zero initialize gdf_dtype_extra_info
- PR #2355 Handle float16 in binary operations
- PR #2360 Fix missing dtype handling in cudf.Series & columnops.as_column
- PR #2364 Fix quantile api and other trivial issues around it
- PR #2361 Fixed issue with `codes` of CategoricalIndex
- PR #2357 Fixed inconsistent type of index created with from_pandas vs direct construction
- PR #2389 Fixed Rolling __getattr__ and __getitem__ for offset based windows
- PR #2402 Fixed bug in valid mask computation in cudf::copy_if (apply_boolean_mask)
- PR #2401 Fix to a scalar datetime(of type Days) issue
- PR #2386 Correctly allocate output valids in groupby
- PR #2411 Fixed failures on binary op on single element string column
- PR #2422 Fix Pandas logical binary operation incompatibilites
- PR #2447 Fix CodeCov posting build statuses temporarily
- PR #2450 Fix erroneous null handling in `cudf.DataFrame`'s `apply_rows`
- PR #2470 Fix issues with empty strings and string categories (Java)
- PR #2471 Fix String Column Validity.
- PR #2481 Fix java validity buffer serialization
- PR #2485 Updated bytes calculation to use size_t to avoid overflow in column concat
- PR #2461 Fix groupby multiple aggregations same column
- PR #2514 Fix cudf::drop_nulls threshold handling in Cython
- PR #2516 Fix utilities include paths and meta.yaml header paths
- PR #2517 Fix device memory leak in to_dlpack tensor deleter
- PR #2431 Fix local build generated file ownerships
- PR #2511 Added import of orc, refactored exception handlers to not squash fatal exceptions
- PR #2527 Fix index and column input handling in dask_cudf read_parquet
- PR #2466 Fix `dataframe.query` returning null rows erroneously
- PR #2548 Orc reader: fix non-deterministic data decoding at chunk boundaries
- PR #2557 fix cudautils import in string.py
- PR #2521 Fix casting datetimes from/to the same resolution
- PR #2545 Fix MultiIndexes with datetime levels
- PR #2560 Remove duplicate `dlpack` definition in conda recipe
- PR #2567 Fix ColumnVector.fromScalar issues while dealing with null scalars
- PR #2565 Orc reader: fix incorrect data decoding of int64 data types
- PR #2577 Fix search benchmark compilation error by adding necessary header
- PR #2604 Fix a bug in copying.pyx:_normalize_types that upcasted int32 to int64


# cuDF 0.8.0 (27 June 2019)

## New Features

- PR #1524 Add GPU-accelerated JSON Lines parser with limited feature set
- PR #1569 Add support for Json objects to the JSON Lines reader
- PR #1622 Add Series.loc
- PR #1654 Add cudf::apply_boolean_mask: faster replacement for gdf_apply_stencil
- PR #1487 cython gather/scatter
- PR #1310 Implemented the slice/split functionality.
- PR #1630 Add Python layer to the GPU-accelerated JSON reader
- PR #1745 Add rounding of numeric columns via Numba
- PR #1772 JSON reader: add support for BytesIO and StringIO input
- PR #1527 Support GDF_BOOL8 in readers and writers
- PR #1819 Logical operators (AND, OR, NOT) for libcudf and cuDF
- PR #1813 ORC Reader: Add support for stripe selection
- PR #1828 JSON Reader: add suport for bool8 columns
- PR #1833 Add column iterator with/without nulls
- PR #1665 Add the point-in-polygon GIS function
- PR #1863 Series and Dataframe methods for all and any
- PR #1908 cudf::copy_range and cudf::fill for copying/assigning an index or range to a constant
- PR #1921 Add additional formats for typecasting to/from strings
- PR #1807 Add Series.dropna()
- PR #1987 Allow user defined functions in the form of ptx code to be passed to binops
- PR #1948 Add operator functions like `Series.add()` to DataFrame and Series
- PR #1954 Add skip test argument to GPU build script
- PR #2018 Add bindings for new groupby C++ API
- PR #1984 Add rolling window operations Series.rolling() and DataFrame.rolling()
- PR #1542 Python method and bindings for to_csv
- PR #1995 Add Java API
- PR #1998 Add google benchmark to cudf
- PR #1845 Add cudf::drop_duplicates, DataFrame.drop_duplicates
- PR #1652 Added `Series.where()` feature
- PR #2074 Java Aggregates, logical ops, and better RMM support
- PR #2140 Add a `cudf::transform` function
- PR #2068 Concatenation of different typed columns

## Improvements

- PR #1538 Replacing LesserRTTI with inequality_comparator
- PR #1703 C++: Added non-aggregating `insert` to `concurrent_unordered_map` with specializations to store pairs with a single atomicCAS when possible.
- PR #1422 C++: Added a RAII wrapper for CUDA streams
- PR #1701 Added `unique` method for stringColumns
- PR #1713 Add documentation for Dask-XGBoost
- PR #1666 CSV Reader: Improve performance for files with large number of columns
- PR #1725 Enable the ability to use a single column groupby as its own index
- PR #1759 Add an example showing simultaneous rolling averages to `apply_grouped` documentation
- PR #1746 C++: Remove unused code: `windowed_ops.cu`, `sorting.cu`, `hash_ops.cu`
- PR #1748 C++: Add `bool` nullability flag to `device_table` row operators
- PR #1764 Improve Numerical column: `mean_var` and `mean`
- PR #1767 Speed up Python unit tests
- PR #1770 Added build.sh script, updated CI scripts and documentation
- PR #1739 ORC Reader: Add more pytest coverage
- PR #1696 Added null support in `Series.replace()`.
- PR #1390 Added some basic utility functions for `gdf_column`'s
- PR #1791 Added general column comparison code for testing
- PR #1795 Add printing of git submodule info to `print_env.sh`
- PR #1796 Removing old sort based group by code and gdf_filter
- PR #1811 Added funtions for copying/allocating `cudf::table`s
- PR #1838 Improve columnops.column_empty so that it returns typed columns instead of a generic Column
- PR #1890 Add utils.get_dummies- a pandas-like wrapper around one_hot-encoding
- PR #1823 CSV Reader: default the column type to string for empty dataframes
- PR #1827 Create bindings for scalar-vector binops, and update one_hot_encoding to use them
- PR #1817 Operators now support different sized dataframes as long as they don't share different sized columns
- PR #1855 Transition replace_nulls to new C++ API and update corresponding Cython/Python code
- PR #1858 Add `std::initializer_list` constructor to `column_wrapper`
- PR #1846 C++ type-erased gdf_equal_columns test util; fix gdf_equal_columns logic error
- PR #1390 Added some basic utility functions for `gdf_column`s
- PR #1391 Tidy up bit-resolution-operation and bitmask class code
- PR #1882 Add iloc functionality to MultiIndex dataframes
- PR #1884 Rolling windows: general enhancements and better coverage for unit tests
- PR #1886 support GDF_STRING_CATEGORY columns in apply_boolean_mask, drop_nulls and other libcudf functions
- PR #1896 Improve performance of groupby with levels specified in dask-cudf
- PR #1915 Improve iloc performance for non-contiguous row selection
- PR #1859 Convert read_json into a C++ API
- PR #1919 Rename libcudf namespace gdf to namespace cudf
- PR #1850 Support left_on and right_on for DataFrame merge operator
- PR #1930 Specialize constructor for `cudf::bool8` to cast argument to `bool`
- PR #1938 Add default constructor for `column_wrapper`
- PR #1930 Specialize constructor for `cudf::bool8` to cast argument to `bool`
- PR #1952 consolidate libcudf public API headers in include/cudf
- PR #1949 Improved selection with boolmask using libcudf `apply_boolean_mask`
- PR #1956 Add support for nulls in `query()`
- PR #1973 Update `std::tuple` to `std::pair` in top-most libcudf APIs and C++ transition guide
- PR #1981 Convert read_csv into a C++ API
- PR #1868 ORC Reader: Support row index for speed up on small/medium datasets
- PR #1964 Added support for list-like types in Series.str.cat
- PR #2005 Use HTML5 details tag in bug report issue template
- PR #2003 Removed few redundant unit-tests from test_string.py::test_string_cat
- PR #1944 Groupby design improvements
- PR #2017 Convert `read_orc()` into a C++ API
- PR #2011 Convert `read_parquet()` into a C++ API
- PR #1756 Add documentation "10 Minutes to cuDF and dask_cuDF"
- PR #2034 Adding support for string columns concatenation using "add" binary operator
- PR #2042 Replace old "10 Minutes" guide with new guide for docs build process
- PR #2036 Make library of common test utils to speed up tests compilation
- PR #2022 Facilitating get_dummies to be a high level api too
- PR #2050 Namespace IO readers and add back free-form `read_xxx` functions
- PR #2104 Add a functional ``sort=`` keyword argument to groupby
- PR #2108 Add `find_and_replace` for StringColumn for replacing single values

## Bug Fixes

- PR #1465 Fix for test_orc.py and test_sparse_df.py test failures
- PR #1583 Fix underlying issue in `as_index()` that was causing `Series.quantile()` to fail
- PR #1680 Add errors= keyword to drop() to fix cudf-dask bug
- PR #1651 Fix `query` function on empty dataframe
- PR #1616 Fix CategoricalColumn to access categories by index instead of iteration
- PR #1660 Fix bug in `loc` when indexing with a column name (a string)
- PR #1683 ORC reader: fix timestamp conversion to UTC
- PR #1613 Improve CategoricalColumn.fillna(-1) performance
- PR #1642 Fix failure of CSV_TEST gdf_csv_test.SkiprowsNrows on multiuser systems
- PR #1709 Fix handling of `datetime64[ms]` in `dataframe.select_dtypes`
- PR #1704 CSV Reader: Add support for the plus sign in number fields
- PR #1687 CSV reader: return an empty dataframe for zero size input
- PR #1757 Concatenating columns with null columns
- PR #1755 Add col_level keyword argument to melt
- PR #1758 Fix df.set_index() when setting index from an empty column
- PR #1749 ORC reader: fix long strings of NULL values resulting in incorrect data
- PR #1742 Parquet Reader: Fix index column name to match PANDAS compat
- PR #1782 Update libcudf doc version
- PR #1783 Update conda dependencies
- PR #1786 Maintain the original series name in series.unique output
- PR #1760 CSV Reader: fix segfault when dtype list only includes columns from usecols list
- PR #1831 build.sh: Assuming python is in PATH instead of using PYTHON env var
- PR #1839 Raise an error instead of segfaulting when transposing a DataFrame with StringColumns
- PR #1840 Retain index correctly during merge left_on right_on
- PR #1825 cuDF: Multiaggregation Groupby Failures
- PR #1789 CSV Reader: Fix missing support for specifying `int8` and `int16` dtypes
- PR #1857 Cython Bindings: Handle `bool` columns while calling `column_view_from_NDArrays`
- PR #1849 Allow DataFrame support methods to pass arguments to the methods
- PR #1847 Fixed #1375 by moving the nvstring check into the wrapper function
- PR #1864 Fixing cudf reduction for POWER platform
- PR #1869 Parquet reader: fix Dask timestamps not matching with Pandas (convert to milliseconds)
- PR #1876 add dtype=bool for `any`, `all` to treat integer column correctly
- PR #1875 CSV reader: take NaN values into account in dtype detection
- PR #1873 Add column dtype checking for the all/any methods
- PR #1902 Bug with string iteration in _apply_basic_agg
- PR #1887 Fix for initialization issue in pq_read_arg,orc_read_arg
- PR #1867 JSON reader: add support for null/empty fields, including the 'null' literal
- PR #1891 Fix bug #1750 in string column comparison
- PR #1909 Support of `to_pandas()` of boolean series with null values
- PR #1923 Use prefix removal when two aggs are called on a SeriesGroupBy
- PR #1914 Zero initialize gdf_column local variables
- PR #1959 Add support for comparing boolean Series to scalar
- PR #1966 Ignore index fix in series append
- PR #1967 Compute index __sizeof__ only once for DataFrame __sizeof__
- PR #1977 Support CUDA installation in default system directories
- PR #1982 Fixes incorrect index name after join operation
- PR #1985 Implement `GDF_PYMOD`, a special modulo that follows python's sign rules
- PR #1991 Parquet reader: fix decoding of NULLs
- PR #1990 Fixes a rendering bug in the `apply_grouped` documentation
- PR #1978 Fix for values being filled in an empty dataframe
- PR #2001 Correctly create MultiColumn from Pandas MultiColumn
- PR #2006 Handle empty dataframe groupby construction for dask
- PR #1965 Parquet Reader: Fix duplicate index column when it's already in `use_cols`
- PR #2033 Add pip to conda environment files to fix warning
- PR #2028 CSV Reader: Fix reading of uncompressed files without a recognized file extension
- PR #2073 Fix an issue when gathering columns with NVCategory and nulls
- PR #2053 cudf::apply_boolean_mask return empty column for empty boolean mask
- PR #2066 exclude `IteratorTest.mean_var_output` test from debug build
- PR #2069 Fix JNI code to use read_csv and read_parquet APIs
- PR #2071 Fix bug with unfound transitive dependencies for GTests in Ubuntu 18.04
- PR #2089 Configure Sphinx to render params correctly
- PR #2091 Fix another bug with unfound transitive dependencies for `cudftestutils` in Ubuntu 18.04
- PR #2115 Just apply `--disable-new-dtags` instead of trying to define all the transitive dependencies
- PR #2106 Fix errors in JitCache tests caused by sharing of device memory between processes
- PR #2120 Fix errors in JitCache tests caused by running multiple threads on the same data
- PR #2102 Fix memory leak in groupby
- PR #2113 fixed typo in to_csv code example


# cudf 0.7.2 (16 May 2019)

## New Features

- PR #1735 Added overload for atomicAdd on int64. Streamlined implementation of custom atomic overloads.
- PR #1741 Add MultiIndex concatenation

## Bug Fixes

- PR #1718 Fix issue with SeriesGroupBy MultiIndex in dask-cudf
- PR #1734 Python: fix performance regression for groupby count() aggregations
- PR #1768 Cython: fix handling read only schema buffers in gpuarrow reader


# cudf 0.7.1 (11 May 2019)

## New Features

- PR #1702 Lazy load MultiIndex to return groupby performance to near optimal.

## Bug Fixes

- PR #1708 Fix handling of `datetime64[ms]` in `dataframe.select_dtypes`


# cuDF 0.7.0 (10 May 2019)

## New Features

- PR #982 Implement gdf_group_by_without_aggregations and gdf_unique_indices functions
- PR #1142 Add `GDF_BOOL` column type
- PR #1194 Implement overloads for CUDA atomic operations
- PR #1292 Implemented Bitwise binary ops AND, OR, XOR (&, |, ^)
- PR #1235 Add GPU-accelerated Parquet Reader
- PR #1335 Added local_dict arg in `DataFrame.query()`.
- PR #1282 Add Series and DataFrame.describe()
- PR #1356 Rolling windows
- PR #1381 Add DataFrame._get_numeric_data
- PR #1388 Add CODEOWNERS file to auto-request reviews based on where changes are made
- PR #1396 Add DataFrame.drop method
- PR #1413 Add DataFrame.melt method
- PR #1412 Add DataFrame.pop()
- PR #1419 Initial CSV writer function
- PR #1441 Add Series level cumulative ops (cumsum, cummin, cummax, cumprod)
- PR #1420 Add script to build and test on a local gpuCI image
- PR #1440 Add DatetimeColumn.min(), DatetimeColumn.max()
- PR #1455 Add Series.Shift via Numba kernel
- PR #1441 Add Series level cumulative ops (cumsum, cummin, cummax, cumprod)
- PR #1461 Add Python coverage test to gpu build
- PR #1445 Parquet Reader: Add selective reading of rows and row group
- PR #1532 Parquet Reader: Add support for INT96 timestamps
- PR #1516 Add Series and DataFrame.ndim
- PR #1556 Add libcudf C++ transition guide
- PR #1466 Add GPU-accelerated ORC Reader
- PR #1565 Add build script for nightly doc builds
- PR #1508 Add Series isna, isnull, and notna
- PR #1456 Add Series.diff() via Numba kernel
- PR #1588 Add Index `astype` typecasting
- PR #1301 MultiIndex support
- PR #1599 Level keyword supported in groupby
- PR #929 Add support operations to dataframe
- PR #1609 Groupby accept list of Series
- PR #1658 Support `group_keys=True` keyword in groupby method

## Improvements

- PR #1531 Refactor closures as private functions in gpuarrow
- PR #1404 Parquet reader page data decoding speedup
- PR #1076 Use `type_dispatcher` in join, quantiles, filter, segmented sort, radix sort and hash_groupby
- PR #1202 Simplify README.md
- PR #1149 CSV Reader: Change convertStrToValue() functions to `__device__` only
- PR #1238 Improve performance of the CUDA trie used in the CSV reader
- PR #1245 Use file cache for JIT kernels
- PR #1278 Update CONTRIBUTING for new conda environment yml naming conventions
- PR #1163 Refactored UnaryOps. Reduced API to two functions: `gdf_unary_math` and `gdf_cast`. Added `abs`, `-`, and `~` ops. Changed bindings to Cython
- PR #1284 Update docs version
- PR #1287 add exclude argument to cudf.select_dtype function
- PR #1286 Refactor some of the CSV Reader kernels into generic utility functions
- PR #1291 fillna in `Series.to_gpu_array()` and `Series.to_array()` can accept the scalar too now.
- PR #1005 generic `reduction` and `scan` support
- PR #1349 Replace modernGPU sort join with thrust.
- PR #1363 Add a dataframe.mean(...) that raises NotImplementedError to satisfy `dask.dataframe.utils.is_dataframe_like`
- PR #1319 CSV Reader: Use column wrapper for gdf_column output alloc/dealloc
- PR #1376 Change series quantile default to linear
- PR #1399 Replace CFFI bindings for NVTX functions with Cython bindings
- PR #1389 Refactored `set_null_count()`
- PR #1386 Added macros `GDF_TRY()`, `CUDF_TRY()` and `ASSERT_CUDF_SUCCEEDED()`
- PR #1435 Rework CMake and conda recipes to depend on installed libraries
- PR #1391 Tidy up bit-resolution-operation and bitmask class code
- PR #1439 Add cmake variable to enable compiling CUDA code with -lineinfo
- PR #1462 Add ability to read parquet files from arrow::io::RandomAccessFile
- PR #1453 Convert CSV Reader CFFI to Cython
- PR #1479 Convert Parquet Reader CFFI to Cython
- PR #1397 Add a utility function for producing an overflow-safe kernel launch grid configuration
- PR #1382 Add GPU parsing of nested brackets to cuIO parsing utilities
- PR #1481 Add cudf::table constructor to allocate a set of `gdf_column`s
- PR #1484 Convert GroupBy CFFI to Cython
- PR #1463 Allow and default melt keyword argument var_name to be None
- PR #1486 Parquet Reader: Use device_buffer rather than device_ptr
- PR #1525 Add cudatoolkit conda dependency
- PR #1520 Renamed `src/dataframe` to `src/table` and moved `table.hpp`. Made `types.hpp` to be type declarations only.
- PR #1492 Convert transpose CFFI to Cython
- PR #1495 Convert binary and unary ops CFFI to Cython
- PR #1503 Convert sorting and hashing ops CFFI to Cython
- PR #1522 Use latest release version in update-version CI script
- PR #1533 Remove stale join CFFI, fix memory leaks in join Cython
- PR #1521 Added `row_bitmask` to compute bitmask for rows of a table. Merged `valids_ops.cu` and `bitmask_ops.cu`
- PR #1553 Overload `hash_row` to avoid using intial hash values. Updated `gdf_hash` to select between overloads
- PR #1585 Updated `cudf::table` to maintain own copy of wrapped `gdf_column*`s
- PR #1559 Add `except +` to all Cython function definitions to catch C++ exceptions properly
- PR #1617 `has_nulls` and `column_dtypes` for `cudf::table`
- PR #1590 Remove CFFI from the build / install process entirely
- PR #1536 Convert gpuarrow CFFI to Cython
- PR #1655 Add `Column._pointer` as a way to access underlying `gdf_column*` of a `Column`
- PR #1655 Update readme conda install instructions for cudf version 0.6 and 0.7


## Bug Fixes

- PR #1233 Fix dtypes issue while adding the column to `str` dataframe.
- PR #1254 CSV Reader: fix data type detection for floating-point numbers in scientific notation
- PR #1289 Fix looping over each value instead of each category in concatenation
- PR #1293 Fix Inaccurate error message in join.pyx
- PR #1308 Add atomicCAS overload for `int8_t`, `int16_t`
- PR #1317 Fix catch polymorphic exception by reference in ipc.cu
- PR #1325 Fix dtype of null bitmasks to int8
- PR #1326 Update build documentation to use -DCMAKE_CXX11_ABI=ON
- PR #1334 Add "na_position" argument to CategoricalColumn sort_by_values
- PR #1321 Fix out of bounds warning when checking Bzip2 header
- PR #1359 Add atomicAnd/Or/Xor for integers
- PR #1354 Fix `fillna()` behaviour when replacing values with different dtypes
- PR #1347 Fixed core dump issue while passing dict_dtypes without column names in `cudf.read_csv()`
- PR #1379 Fixed build failure caused due to error: 'col_dtype' may be used uninitialized
- PR #1392 Update cudf Dockerfile and package_versions.sh
- PR #1385 Added INT8 type to `_schema_to_dtype` for use in GpuArrowReader
- PR #1393 Fixed a bug in `gdf_count_nonzero_mask()` for the case of 0 bits to count
- PR #1395 Update CONTRIBUTING to use the environment variable CUDF_HOME
- PR #1416 Fix bug at gdf_quantile_exact and gdf_quantile_appox
- PR #1421 Fix remove creation of series multiple times during `add_column()`
- PR #1405 CSV Reader: Fix memory leaks on read_csv() failure
- PR #1328 Fix CategoricalColumn to_arrow() null mask
- PR #1433 Fix NVStrings/categories includes
- PR #1432 Update NVStrings to 0.7.* to coincide with 0.7 development
- PR #1483 Modify CSV reader to avoid cropping blank quoted characters in non-string fields
- PR #1446 Merge 1275 hotfix from master into branch-0.7
- PR #1447 Fix legacy groupby apply docstring
- PR #1451 Fix hash join estimated result size is not correct
- PR #1454 Fix local build script improperly change directory permissions
- PR #1490 Require Dask 1.1.0+ for `is_dataframe_like` test or skip otherwise.
- PR #1491 Use more specific directories & groups in CODEOWNERS
- PR #1497 Fix Thrust issue on CentOS caused by missing default constructor of host_vector elements
- PR #1498 Add missing include guard to device_atomics.cuh and separated DEVICE_ATOMICS_TEST
- PR #1506 Fix csv-write call to updated NVStrings method
- PR #1510 Added nvstrings `fillna()` function
- PR #1507 Parquet Reader: Default string data to GDF_STRING
- PR #1535 Fix doc issue to ensure correct labelling of cudf.series
- PR #1537 Fix `undefined reference` link error in HashPartitionTest
- PR #1548 Fix ci/local/build.sh README from using an incorrect image example
- PR #1551 CSV Reader: Fix integer column name indexing
- PR #1586 Fix broken `scalar_wrapper::operator==`
- PR #1591 ORC/Parquet Reader: Fix missing import for FileNotFoundError exception
- PR #1573 Parquet Reader: Fix crash due to clash with ORC reader datasource
- PR #1607 Revert change of `column.to_dense_buffer` always return by copy for performance concerns
- PR #1618 ORC reader: fix assert & data output when nrows/skiprows isn't aligned to stripe boundaries
- PR #1631 Fix failure of TYPES_TEST on some gcc-7 based systems.
- PR #1641 CSV Reader: Fix skip_blank_lines behavior with Windows line terminators (\r\n)
- PR #1648 ORC reader: fix non-deterministic output when skiprows is non-zero
- PR #1676 Fix groupby `as_index` behaviour with `MultiIndex`
- PR #1659 Fix bug caused by empty groupbys and multiindex slicing throwing exceptions
- PR #1656 Correct Groupby failure in dask when un-aggregable columns are left in dataframe.
- PR #1689 Fix groupby performance regression
- PR #1694 Add Cython as a runtime dependency since it's required in `setup.py`


# cuDF 0.6.1 (25 Mar 2019)

## Bug Fixes

- PR #1275 Fix CentOS exception in DataFrame.hash_partition from using value "returned" by a void function


# cuDF 0.6.0 (22 Mar 2019)

## New Features

- PR #760 Raise `FileNotFoundError` instead of `GDF_FILE_ERROR` in `read_csv` if the file does not exist
- PR #539 Add Python bindings for replace function
- PR #823 Add Doxygen configuration to enable building HTML documentation for libcudf C/C++ API
- PR #807 CSV Reader: Add byte_range parameter to specify the range in the input file to be read
- PR #857 Add Tail method for Series/DataFrame and update Head method to use iloc
- PR #858 Add series feature hashing support
- PR #871 CSV Reader: Add support for NA values, including user specified strings
- PR #893 Adds PyArrow based parquet readers / writers to Python, fix category dtype handling, fix arrow ingest buffer size issues
- PR #867 CSV Reader: Add support for ignoring blank lines and comment lines
- PR #887 Add Series digitize method
- PR #895 Add Series groupby
- PR #898 Add DataFrame.groupby(level=0) support
- PR #920 Add feather, JSON, HDF5 readers / writers from PyArrow / Pandas
- PR #888 CSV Reader: Add prefix parameter for column names, used when parsing without a header
- PR #913 Add DLPack support: convert between cuDF DataFrame and DLTensor
- PR #939 Add ORC reader from PyArrow
- PR #918 Add Series.groupby(level=0) support
- PR #906 Add binary and comparison ops to DataFrame
- PR #958 Support unary and binary ops on indexes
- PR #964 Add `rename` method to `DataFrame`, `Series`, and `Index`
- PR #985 Add `Series.to_frame` method
- PR #985 Add `drop=` keyword to reset_index method
- PR #994 Remove references to pygdf
- PR #990 Add external series groupby support
- PR #988 Add top-level merge function to cuDF
- PR #992 Add comparison binaryops to DateTime columns
- PR #996 Replace relative path imports with absolute paths in tests
- PR #995 CSV Reader: Add index_col parameter to specify the column name or index to be used as row labels
- PR #1004 Add `from_gpu_matrix` method to DataFrame
- PR #997 Add property index setter
- PR #1007 Replace relative path imports with absolute paths in cudf
- PR #1013 select columns with df.columns
- PR #1016 Rename Series.unique_count() to nunique() to match pandas API
- PR #947 Prefixsum to handle nulls and float types
- PR #1029 Remove rest of relative path imports
- PR #1021 Add filtered selection with assignment for Dataframes
- PR #872 Adding NVCategory support to cudf apis
- PR #1052 Add left/right_index and left/right_on keywords to merge
- PR #1091 Add `indicator=` and `suffixes=` keywords to merge
- PR #1107 Add unsupported keywords to Series.fillna
- PR #1032 Add string support to cuDF python
- PR #1136 Removed `gdf_concat`
- PR #1153 Added function for getting the padded allocation size for valid bitmask
- PR #1148 Add cudf.sqrt for dataframes and Series
- PR #1159 Add Python bindings for libcudf dlpack functions
- PR #1155 Add __array_ufunc__ for DataFrame and Series for sqrt
- PR #1168 to_frame for series accepts a name argument


## Improvements

- PR #1218 Add dask-cudf page to API docs
- PR #892 Add support for heterogeneous types in binary ops with JIT
- PR #730 Improve performance of `gdf_table` constructor
- PR #561 Add Doxygen style comments to Join CUDA functions
- PR #813 unified libcudf API functions by replacing gpu_ with gdf_
- PR #822 Add support for `__cuda_array_interface__` for ingest
- PR #756 Consolidate common helper functions from unordered map and multimap
- PR #753 Improve performance of groupby sum and average, especially for cases with few groups.
- PR #836 Add ingest support for arrow chunked arrays in Column, Series, DataFrame creation
- PR #763 Format doxygen comments for csv_read_arg struct
- PR #532 CSV Reader: Use type dispatcher instead of switch block
- PR #694 Unit test utilities improvements
- PR #878 Add better indexing to Groupby
- PR #554 Add `empty` method and `is_monotonic` attribute to `Index`
- PR #1040 Fixed up Doxygen comment tags
- PR #909 CSV Reader: Avoid host->device->host copy for header row data
- PR #916 Improved unit testing and error checking for `gdf_column_concat`
- PR #941 Replace `numpy` call in `Series.hash_encode` with `numba`
- PR #942 Added increment/decrement operators for wrapper types
- PR #943 Updated `count_nonzero_mask` to return `num_rows` when the mask is null
- PR #952 Added trait to map C++ type to `gdf_dtype`
- PR #966 Updated RMM submodule.
- PR #998 Add IO reader/writer modules to API docs, fix for missing cudf.Series docs
- PR #1017 concatenate along columns for Series and DataFrames
- PR #1002 Support indexing a dataframe with another boolean dataframe
- PR #1018 Better concatenation for Series and Dataframes
- PR #1036 Use Numpydoc style docstrings
- PR #1047 Adding gdf_dtype_extra_info to gdf_column_view_augmented
- PR #1054 Added default ctor to SerialTrieNode to overcome Thrust issue in CentOS7 + CUDA10
- PR #1024 CSV Reader: Add support for hexadecimal integers in integral-type columns
- PR #1033 Update `fillna()` to use libcudf function `gdf_replace_nulls`
- PR #1066 Added inplace assignment for columns and select_dtypes for dataframes
- PR #1026 CSV Reader: Change the meaning and type of the quoting parameter to match Pandas
- PR #1100 Adds `CUDF_EXPECTS` error-checking macro
- PR #1092 Fix select_dtype docstring
- PR #1111 Added cudf::table
- PR #1108 Sorting for datetime columns
- PR #1120 Return a `Series` (not a `Column`) from `Series.cat.set_categories()`
- PR #1128 CSV Reader: The last data row does not need to be line terminated
- PR #1183 Bump Arrow version to 0.12.1
- PR #1208 Default to CXX11_ABI=ON
- PR #1252 Fix NVStrings dependencies for cuda 9.2 and 10.0
- PR #2037 Optimize the existing `gather` and `scatter` routines in `libcudf`

## Bug Fixes

- PR #821 Fix flake8 issues revealed by flake8 update
- PR #808 Resolved renamed `d_columns_valids` variable name
- PR #820 CSV Reader: fix the issue where reader adds additional rows when file uses \r\n as a line terminator
- PR #780 CSV Reader: Fix scientific notation parsing and null values for empty quotes
- PR #815 CSV Reader: Fix data parsing when tabs are present in the input CSV file
- PR #850 Fix bug where left joins where the left df has 0 rows causes a crash
- PR #861 Fix memory leak by preserving the boolean mask index
- PR #875 Handle unnamed indexes in to/from arrow functions
- PR #877 Fix ingest of 1 row arrow tables in from arrow function
- PR #876 Added missing `<type_traits>` include
- PR #889 Deleted test_rmm.py which has now moved to RMM repo
- PR #866 Merge v0.5.1 numpy ABI hotfix into 0.6
- PR #917 value_counts return int type on empty columns
- PR #611 Renamed `gdf_reduce_optimal_output_size()` -> `gdf_reduction_get_intermediate_output_size()`
- PR #923 fix index for negative slicing for cudf dataframe and series
- PR #927 CSV Reader: Fix category GDF_CATEGORY hashes not being computed properly
- PR #921 CSV Reader: Fix parsing errors with delim_whitespace, quotations in the header row, unnamed columns
- PR #933 Fix handling objects of all nulls in series creation
- PR #940 CSV Reader: Fix an issue where the last data row is missing when using byte_range
- PR #945 CSV Reader: Fix incorrect datetime64 when milliseconds or space separator are used
- PR #959 Groupby: Problem with column name lookup
- PR #950 Converting dataframe/recarry with non-contiguous arrays
- PR #963 CSV Reader: Fix another issue with missing data rows when using byte_range
- PR #999 Fix 0 sized kernel launches and empty sort_index exception
- PR #993 Fix dtype in selecting 0 rows from objects
- PR #1009 Fix performance regression in `to_pandas` method on DataFrame
- PR #1008 Remove custom dask communication approach
- PR #1001 CSV Reader: Fix a memory access error when reading a large (>2GB) file with date columns
- PR #1019 Binary Ops: Fix error when one input column has null mask but other doesn't
- PR #1014 CSV Reader: Fix false positives in bool value detection
- PR #1034 CSV Reader: Fix parsing floating point precision and leading zero exponents
- PR #1044 CSV Reader: Fix a segfault when byte range aligns with a page
- PR #1058 Added support for `DataFrame.loc[scalar]`
- PR #1060 Fix column creation with all valid nan values
- PR #1073 CSV Reader: Fix an issue where a column name includes the return character
- PR #1090 Updating Doxygen Comments
- PR #1080 Fix dtypes returned from loc / iloc because of lists
- PR #1102 CSV Reader: Minor fixes and memory usage improvements
- PR #1174: Fix release script typo
- PR #1137 Add prebuild script for CI
- PR #1118 Enhanced the `DataFrame.from_records()` feature
- PR #1129 Fix join performance with index parameter from using numpy array
- PR #1145 Issue with .agg call on multi-column dataframes
- PR #908 Some testing code cleanup
- PR #1167 Fix issue with null_count not being set after inplace fillna()
- PR #1184 Fix iloc performance regression
- PR #1185 Support left_on/right_on and also on=str in merge
- PR #1200 Fix allocating bitmasks with numba instead of rmm in allocate_mask function
- PR #1213 Fix bug with csv reader requesting subset of columns using wrong datatype
- PR #1223 gpuCI: Fix label on rapidsai channel on gpu build scripts
- PR #1242 Add explicit Thrust exec policy to fix NVCATEGORY_TEST segfault on some platforms
- PR #1246 Fix categorical tests that failed due to bad implicit type conversion
- PR #1255 Fix overwriting conda package main label uploads
- PR #1259 Add dlpack includes to pip build


# cuDF 0.5.1 (05 Feb 2019)

## Bug Fixes

- PR #842 Avoid using numpy via cimport to prevent ABI issues in Cython compilation


# cuDF 0.5.0 (28 Jan 2019)

## New Features

- PR #722 Add bzip2 decompression support to `read_csv()`
- PR #693 add ZLIB-based GZIP/ZIP support to `read_csv_strings()`
- PR #411 added null support to gdf_order_by (new API) and cudf_table::sort
- PR #525 Added GitHub Issue templates for bugs, documentation, new features, and questions
- PR #501 CSV Reader: Add support for user-specified decimal point and thousands separator to read_csv_strings()
- PR #455 CSV Reader: Add support for user-specified decimal point and thousands separator to read_csv()
- PR #439 add `DataFrame.drop` method similar to pandas
- PR #356 add `DataFrame.transpose` method and `DataFrame.T` property similar to pandas
- PR #505 CSV Reader: Add support for user-specified boolean values
- PR #350 Implemented Series replace function
- PR #490 Added print_env.sh script to gather relevant environment details when reporting cuDF issues
- PR #474 add ZLIB-based GZIP/ZIP support to `read_csv()`
- PR #547 Added melt similar to `pandas.melt()`
- PR #491 Add CI test script to check for updates to CHANGELOG.md in PRs
- PR #550 Add CI test script to check for style issues in PRs
- PR #558 Add CI scripts for cpu-based conda and gpu-based test builds
- PR #524 Add Boolean Indexing
- PR #564 Update python `sort_values` method to use updated libcudf `gdf_order_by` API
- PR #509 CSV Reader: Input CSV file can now be passed in as a text or a binary buffer
- PR #607 Add `__iter__` and iteritems to DataFrame class
- PR #643 added a new api gdf_replace_nulls that allows a user to replace nulls in a column

## Improvements

- PR #426 Removed sort-based groupby and refactored existing groupby APIs. Also improves C++/CUDA compile time.
- PR #461 Add `CUDF_HOME` variable in README.md to replace relative pathing.
- PR #472 RMM: Created centralized rmm::device_vector alias and rmm::exec_policy
- PR #500 Improved the concurrent hash map class to support partitioned (multi-pass) hash table building.
- PR #454 Improve CSV reader docs and examples
- PR #465 Added templated C++ API for RMM to avoid explicit cast to `void**`
- PR #513 `.gitignore` tweaks
- PR #521 Add `assert_eq` function for testing
- PR #502 Simplify Dockerfile for local dev, eliminate old conda/pip envs
- PR #549 Adds `-rdynamic` compiler flag to nvcc for Debug builds
- PR #472 RMM: Created centralized rmm::device_vector alias and rmm::exec_policy
- PR #577 Added external C++ API for scatter/gather functions
- PR #500 Improved the concurrent hash map class to support partitioned (multi-pass) hash table building
- PR #583 Updated `gdf_size_type` to `int`
- PR #500 Improved the concurrent hash map class to support partitioned (multi-pass) hash table building
- PR #617 Added .dockerignore file. Prevents adding stale cmake cache files to the docker container
- PR #658 Reduced `JOIN_TEST` time by isolating overflow test of hash table size computation
- PR #664 Added Debuging instructions to README
- PR #651 Remove noqa marks in `__init__.py` files
- PR #671 CSV Reader: uncompressed buffer input can be parsed without explicitly specifying compression as None
- PR #684 Make RMM a submodule
- PR #718 Ensure sum, product, min, max methods pandas compatibility on empty datasets
- PR #720 Refactored Index classes to make them more Pandas-like, added CategoricalIndex
- PR #749 Improve to_arrow and from_arrow Pandas compatibility
- PR #766 Remove TravisCI references, remove unused variables from CMake, fix ARROW_VERSION in Cmake
- PR #773 Add build-args back to Dockerfile and handle dependencies based on environment yml file
- PR #781 Move thirdparty submodules to root and symlink in /cpp
- PR #843 Fix broken cudf/python API examples, add new methods to the API index

## Bug Fixes

- PR #569 CSV Reader: Fix days being off-by-one when parsing some dates
- PR #531 CSV Reader: Fix incorrect parsing of quoted numbers
- PR #465 Added templated C++ API for RMM to avoid explicit cast to `void**`
- PR #473 Added missing <random> include
- PR #478 CSV Reader: Add api support for auto column detection, header, mangle_dupe_cols, usecols
- PR #495 Updated README to correct where cffi pytest should be executed
- PR #501 Fix the intermittent segfault caused by the `thousands` and `compression` parameters in the csv reader
- PR #502 Simplify Dockerfile for local dev, eliminate old conda/pip envs
- PR #512 fix bug for `on` parameter in `DataFrame.merge` to allow for None or single column name
- PR #511 Updated python/cudf/bindings/join.pyx to fix cudf merge printing out dtypes
- PR #513 `.gitignore` tweaks
- PR #521 Add `assert_eq` function for testing
- PR #537 Fix CMAKE_CUDA_STANDARD_REQURIED typo in CMakeLists.txt
- PR #447 Fix silent failure in initializing DataFrame from generator
- PR #545 Temporarily disable csv reader thousands test to prevent segfault (test re-enabled in PR #501)
- PR #559 Fix Assertion error while using `applymap` to change the output dtype
- PR #575 Update `print_env.sh` script to better handle missing commands
- PR #612 Prevent an exception from occuring with true division on integer series.
- PR #630 Fix deprecation warning for `pd.core.common.is_categorical_dtype`
- PR #622 Fix Series.append() behaviour when appending values with different numeric dtype
- PR #603 Fix error while creating an empty column using None.
- PR #673 Fix array of strings not being caught in from_pandas
- PR #644 Fix return type and column support of dataframe.quantile()
- PR #634 Fix create `DataFrame.from_pandas()` with numeric column names
- PR #654 Add resolution check for GDF_TIMESTAMP in Join
- PR #648 Enforce one-to-one copy required when using `numba>=0.42.0`
- PR #645 Fix cmake build type handling not setting debug options when CMAKE_BUILD_TYPE=="Debug"
- PR #669 Fix GIL deadlock when launching multiple python threads that make Cython calls
- PR #665 Reworked the hash map to add a way to report the destination partition for a key
- PR #670 CMAKE: Fix env include path taking precedence over libcudf source headers
- PR #674 Check for gdf supported column types
- PR #677 Fix 'gdf_csv_test_Dates' gtest failure due to missing nrows parameter
- PR #604 Fix the parsing errors while reading a csv file using `sep` instead of `delimiter`.
- PR #686 Fix converting nulls to NaT values when converting Series to Pandas/Numpy
- PR #689 CSV Reader: Fix behavior with skiprows+header to match pandas implementation
- PR #691 Fixes Join on empty input DFs
- PR #706 CSV Reader: Fix broken dtype inference when whitespace is in data
- PR #717 CSV reader: fix behavior when parsing a csv file with no data rows
- PR #724 CSV Reader: fix build issue due to parameter type mismatch in a std::max call
- PR #734 Prevents reading undefined memory in gpu_expand_mask_bits numba kernel
- PR #747 CSV Reader: fix an issue where CUDA allocations fail with some large input files
- PR #750 Fix race condition for handling NVStrings in CMake
- PR #719 Fix merge column ordering
- PR #770 Fix issue where RMM submodule pointed to wrong branch and pin other to correct branches
- PR #778 Fix hard coded ABI off setting
- PR #784 Update RMM submodule commit-ish and pip paths
- PR #794 Update `rmm::exec_policy` usage to fix segmentation faults when used as temprory allocator.
- PR #800 Point git submodules to branches of forks instead of exact commits


# cuDF 0.4.0 (05 Dec 2018)

## New Features

- PR #398 add pandas-compatible `DataFrame.shape()` and `Series.shape()`
- PR #394 New documentation feature "10 Minutes to cuDF"
- PR #361 CSV Reader: Add support for strings with delimiters

## Improvements

 - PR #436 Improvements for type_dispatcher and wrapper structs
 - PR #429 Add CHANGELOG.md (this file)
 - PR #266 use faster CUDA-accelerated DataFrame column/Series concatenation.
 - PR #379 new C++ `type_dispatcher` reduces code complexity in supporting many data types.
 - PR #349 Improve performance for creating columns from memoryview objects
 - PR #445 Update reductions to use type_dispatcher. Adds integer types support to sum_of_squares.
 - PR #448 Improve installation instructions in README.md
 - PR #456 Change default CMake build to Release, and added option for disabling compilation of tests

## Bug Fixes

 - PR #444 Fix csv_test CUDA too many resources requested fail.
 - PR #396 added missing output buffer in validity tests for groupbys.
 - PR #408 Dockerfile updates for source reorganization
 - PR #437 Add cffi to Dockerfile conda env, fixes "cannot import name 'librmm'"
 - PR #417 Fix `map_test` failure with CUDA 10
 - PR #414 Fix CMake installation include file paths
 - PR #418 Properly cast string dtypes to programmatic dtypes when instantiating columns
 - PR #427 Fix and tests for Concatenation illegal memory access with nulls


# cuDF 0.3.0 (23 Nov 2018)

## New Features

 - PR #336 CSV Reader string support

## Improvements

 - PR #354 source code refactored for better organization. CMake build system overhaul. Beginning of transition to Cython bindings.
 - PR #290 Add support for typecasting to/from datetime dtype
 - PR #323 Add handling pyarrow boolean arrays in input/out, add tests
 - PR #325 GDF_VALIDITY_UNSUPPORTED now returned for algorithms that don't support non-empty valid bitmasks
 - PR #381 Faster InputTooLarge Join test completes in ms rather than minutes.
 - PR #373 .gitignore improvements
 - PR #367 Doc cleanup & examples for DataFrame methods
 - PR #333 Add Rapids Memory Manager documentation
 - PR #321 Rapids Memory Manager adds file/line location logging and convenience macros
 - PR #334 Implement DataFrame `__copy__` and `__deepcopy__`
 - PR #271 Add NVTX ranges to pygdf
 - PR #311 Document system requirements for conda install

## Bug Fixes

 - PR #337 Retain index on `scale()` function
 - PR #344 Fix test failure due to PyArrow 0.11 Boolean handling
 - PR #364 Remove noexcept from managed_allocator;  CMakeLists fix for NVstrings
 - PR #357 Fix bug that made all series be considered booleans for indexing
 - PR #351 replace conda env configuration for developers
 - PRs #346 #360 Fix CSV reading of negative numbers
 - PR #342 Fix CMake to use conda-installed nvstrings
 - PR #341 Preserve categorical dtype after groupby aggregations
 - PR #315 ReadTheDocs build update to fix missing libcuda.so
 - PR #320 FIX out-of-bounds access error in reductions.cu
 - PR #319 Fix out-of-bounds memory access in libcudf count_valid_bits
 - PR #303 Fix printing empty dataframe


# cuDF 0.2.0 and cuDF 0.1.0

These were initial releases of cuDF based on previously separate pyGDF and libGDF libraries.<|MERGE_RESOLUTION|>--- conflicted
+++ resolved
@@ -6,14 +6,11 @@
 - PR #2607 Add Java bindings for parsing JSON
 - PR #2629 Add dropna= parameter to groupby
 - PR #2585 ORC & Parquet Readers: Remove millisecond timestamp restriction
-<<<<<<< HEAD
-- PR #2691 Row-wise reduction and scan operations via CuPy
-=======
 - PR #2559 Add Series.tolist()
 - PR #2653 Add Java bindings for rolling window operations
 - PR #2674 Add __contains__ for Index/Series/Column
 - PR #2722 Add Java bindings for NVTX ranges
->>>>>>> 694e943f
+- PR #2691 Row-wise reduction and scan operations via CuPy
 
 ## Improvements
 

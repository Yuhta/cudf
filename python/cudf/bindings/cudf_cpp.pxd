--- conflicted
+++ resolved
@@ -37,11 +37,7 @@
 
 cdef extern from "cudf.h" nogil:
 
-<<<<<<< HEAD
     ctypedef int     gdf_size_type
-=======
-    ctypedef int gdf_size_type
->>>>>>> afa2114b
     ctypedef gdf_size_type gdf_index_type
     ctypedef unsigned char gdf_valid_type
     ctypedef long    gdf_date64

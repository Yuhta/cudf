--- conflicted
+++ resolved
@@ -239,9 +239,6 @@
         if sep is None:
             sep = ""
 
-<<<<<<< HEAD
-        if isinstance(others, StringMethods):
-=======
         if isinstance(others, StringColumn):
             others = others.nvstrings
         elif isinstance(others, Series):
@@ -251,7 +248,6 @@
             assert others.dtype == np.dtype("object")
             others = others._values.nvstrings
         elif isinstance(others, StringMethods):
->>>>>>> eac284d9
             """
             If others is a StringMethods then
             raise an exception

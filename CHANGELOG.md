--- conflicted
+++ resolved
@@ -27,11 +27,8 @@
 - PR #3278 Add `to_host` utility to copy `column_view` to host
 - PR #3087 Add new cudf::experimental bool8 wrapper
 - PR #3219 Construct column from column_view
-<<<<<<< HEAD
 - PR #3250 Define and implement new merge APIs
-=======
 - PR #3229 Define and implement new search APIs
->>>>>>> 7f5e054f
 - PR #3308 java add API for memory usage callbacks
 - PR #2691 Row-wise reduction and scan operations via CuPy
 - PR #3291 Add normalize_nans_and_zeros

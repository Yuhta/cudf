--- conflicted
+++ resolved
@@ -17,13 +17,10 @@
 - PR #1828 JSON Reader: add suport for bool8 columns
 - PR #1665 Add the point-in-polygon GIS function
 - PR #1863 Series and Dataframe methods for all and any
-<<<<<<< HEAD
 - PR #1908 cudf::fill for assigning an index or range to a constant
-=======
 - PR #1921 Add additional formats for typecasting to/from strings
 - PR #1807 Add Series.dropna()
 - PR #1948 Add operator functions like `Series.add()` to DataFrame and Series
->>>>>>> 878f02e0
 
 ## Improvements
 

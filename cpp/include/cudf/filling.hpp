/*
 * Copyright (c) 2019, NVIDIA CORPORATION.
 *
 * Licensed under the Apache License, Version 2.0 (the "License");
 * you may not use this file except in compliance with the License.
 * You may obtain a copy of the License at
 *
 *     http://www.apache.org/licenses/LICENSE-2.0
 *
 * Unless required by applicable law or agreed to in writing, software
 * distributed under the License is distributed on an "AS IS" BASIS,
 * WITHOUT WARRANTIES OR CONDITIONS OF ANY KIND, either express or implied.
 * See the License for the specific language governing permissions and
 * limitations under the License.
 */

#pragma once

#include <cudf/types.hpp>

#include <memory>

namespace cudf {
namespace experimental {
<<<<<<< HEAD

/**
=======
/**---------------------------------------------------------------------------*
>>>>>>> cfb1f6b6
 * @brief Fills a range of elements in-place in a column with a scalar value.
 *
 * Fills N elements of @p destination starting at @p begin with @p value, where
 * N = (@p end - @p begin).
 *
 * Overwrites the range of elements in @p destination indicated by the indices
 * [@p begin, @p end) with @p value. Use the out-of-place fill function
 * returning std::unique_ptr<column> for use cases requiring memory
 * reallocation.
 *
 * @throws `cudf::logic_error` if memory reallocation is required (e.g. for
 * variable width types).
 * @throws `cudf::logic_error` for invalid range (if @p begin < 0,
 * @p begin > @p end, or @p end > @p destination.size()).
 * @throws `cudf::logic_error` if @p destination and @p value have different
 * types.
 * @throws `cudf::logic_error` if @p value is invalid but @p destination is not
 * nullable.
 *
 * @param destination The preallocated column to fill into
 * @param begin The starting index of the fill range (inclusive)
 * @param end The index of the last element in the fill range (exclusive)
 * @param value The scalar value to fill
 * @return void
<<<<<<< HEAD
 **/
void fill_in_place(mutable_column_view& destination, size_type begin,
                   size_type end, scalar const& value);
=======
 *---------------------------------------------------------------------------**/
void fill_in_place(mutable_column_view& destination,
                   size_type begin,
                   size_type end,
                   scalar const& value);
>>>>>>> cfb1f6b6

/**
 * @brief Fills a range of elements in a column out-of-place with a scalar
 * value.
 *
 * Creates a new column as-if an in-place fill was performed into @p input;
 * i.e. it is as if a copy of @p input was created first and then the elements
 * indicated by the indices [@p begin, @p end) were overwritten by @p value.
 *
 * @throws `cudf::logic_error` for invalid range (if @p begin < 0,
 * @p begin > @p end, or @p end > @p destination.size()).
 * @throws `cudf::logic_error` if @p destination and @p value have different
 * types.
 *
 * @param input The input column used to create a new column. The new column
 * is created by replacing the values of @p input in the specified range with
 * @p value.
 * @param begin The starting index of the fill range (inclusive)
 * @param end The index of the last element in the fill range (exclusive)
 * @param value The scalar value to fill
 * @param mr Memory resource to allocate the result output column
 * @return std::unique_ptr<column> The result output column
<<<<<<< HEAD
 **/
std::unique_ptr<column> fill(
    column_view const& input, size_type begin, size_type end,
    scalar const& value,
    rmm::mr::device_memory_resource* mr = rmm::mr::get_default_resource());
=======
 *---------------------------------------------------------------------------**/
std::unique_ptr<column> fill(column_view const& input,
                             size_type begin,
                             size_type end,
                             scalar const& value,
                             rmm::mr::device_memory_resource* mr = rmm::mr::get_default_resource());
>>>>>>> cfb1f6b6

/**
 * @brief Repeat rows of a Table.
 *
 * Creates a new table by repeating the rows of @p input_table. The number of
 * repetitions of each element is defined by the value at the corresponding
 * index of @p count
 * Example:
 * ```
 * in = [4,5,6]
 * count = [1,2,3]
 * return = [4,5,5,6,6,6]
 * ```
 * @p count should not have null values; should not contain negative values;
 * and the sum of count elements should not overflow the size_type's limit.
 * It is undefined behavior if @p count has negative values or the sum overflows
 * and @p check_count is set to false.
 *
 * @throws `cudf::logic_error` if the data type of @p count is not size_type.
 * @throws `cudf::logic_error` if @p input_table and @p count have different
 * number of rows.
 * @throws `cudf::logic_error` if @p count has null values.
 * @throws `cudf::logic_error` if @p check_count is set to true and @p count
 * has negative values or the sum of @p count elements overflows.
 *
 * @param input_table Input table
 * @param count Non-nullable column of a integral type
 * @param check_count Whether to check count (negative values and overflow)
 * @param mr Memory resource to allocate the result output table
 * @return std::unique_ptr<table> The result table containing the repetitions
 **/
std::unique_ptr<table> repeat(
  table_view const& input_table,
  column_view const& count,
  bool check_count                    = false,
  rmm::mr::device_memory_resource* mr = rmm::mr::get_default_resource());

/**
 * @brief Repeat rows of a Table.
 *
 * Creates a new table by repeating @p count times the rows of @p input_table.
 * Example:
 * ```
 * in = [4,5,6]
 * count = 2
 * return = [4,4,5,5,6,6]
 * ```
 * @throws `cudf::logic_error` if the data type of @p count is not size_type.
 * @throws `cudf::logic_error` if @p count is invalid or @p count is negative.
 * @throws `cudf::logic_error` if @p input_table.num_rows() * @p count overflows
 * size_type.
 *
 * @param input_table Input table
 * @param count Non-null scalar of a integral type
 * @param mr Memory resource to allocate the result output table
 * @return std::unique_ptr<table> The result table containing the repetitions
 **/
std::unique_ptr<table> repeat(
  table_view const& input_table,
  scalar const& count,
  rmm::mr::device_memory_resource* mr = rmm::mr::get_default_resource());

/**
 * @brief Fills a column with a sequence of value specified by an initial value and a step.
 *
 * Creates a new column and fills with @p size values starting at @p init and
 * incrementing by @p step, generating the sequence
 * [ init, init+step, init+2*step, ... init + (size - 1)*step]
 *
 * ```
 * size = 3
 * init = 0
 * step = 2
 * return = [0, 2, 4]
 * ```
 * @throws `cudf::logic_error` if @p init and @p @step are not the same type.
 * @throws `cudf::logic_error` if scalar types are not numeric.
 * @throws `cudf::logic_error` if @p size is < 0.
 *
 * @param size Size of the output column
 * @param init First value in the sequence
 * @param step Increment value
 * @param mr Memory resource to allocate the result output column
 * @return std::unique_ptr<column> The result table containing the sequence
 **/
std::unique_ptr<column> sequence(
  size_type size,
  scalar const& init,
  scalar const& step,
  rmm::mr::device_memory_resource* mr = rmm::mr::get_default_resource());

/**
 * @brief Fills a column with a sequence of value specified by an initial value and a step of 1.
 *
 * Creates a new column and fills with @p size values starting at @p init and
 * incrementing by 1, generating the sequence
 * [ init, init+1, init+2, ... init + (size - 1)]
 *
 * ```
 * size = 3
 * init = 0
 * return = [0, 1, 2]
 * ```
 * @throws `cudf::logic_error` if @p init is not numeric.
 * @throws `cudf::logic_error` if @p size is < 0.
 *
 * @param size Size of the output column
 * @param init First value in the sequence
 * @param mr Memory resource to allocate the result output column
 * @return std::unique_ptr<column> The result table containing the sequence
 **/
std::unique_ptr<column> sequence(
  size_type size,
  scalar const& init,
  rmm::mr::device_memory_resource* mr = rmm::mr::get_default_resource());

}  // namespace experimental
}  // namespace cudf<|MERGE_RESOLUTION|>--- conflicted
+++ resolved
@@ -22,12 +22,8 @@
 
 namespace cudf {
 namespace experimental {
-<<<<<<< HEAD
-
-/**
-=======
-/**---------------------------------------------------------------------------*
->>>>>>> cfb1f6b6
+
+/**
  * @brief Fills a range of elements in-place in a column with a scalar value.
  *
  * Fills N elements of @p destination starting at @p begin with @p value, where
@@ -52,17 +48,11 @@
  * @param end The index of the last element in the fill range (exclusive)
  * @param value The scalar value to fill
  * @return void
-<<<<<<< HEAD
- **/
-void fill_in_place(mutable_column_view& destination, size_type begin,
-                   size_type end, scalar const& value);
-=======
- *---------------------------------------------------------------------------**/
+ **/
 void fill_in_place(mutable_column_view& destination,
                    size_type begin,
                    size_type end,
                    scalar const& value);
->>>>>>> cfb1f6b6
 
 /**
  * @brief Fills a range of elements in a column out-of-place with a scalar
@@ -85,20 +75,12 @@
  * @param value The scalar value to fill
  * @param mr Memory resource to allocate the result output column
  * @return std::unique_ptr<column> The result output column
-<<<<<<< HEAD
- **/
-std::unique_ptr<column> fill(
-    column_view const& input, size_type begin, size_type end,
-    scalar const& value,
-    rmm::mr::device_memory_resource* mr = rmm::mr::get_default_resource());
-=======
- *---------------------------------------------------------------------------**/
+ **/
 std::unique_ptr<column> fill(column_view const& input,
                              size_type begin,
                              size_type end,
                              scalar const& value,
                              rmm::mr::device_memory_resource* mr = rmm::mr::get_default_resource());
->>>>>>> cfb1f6b6
 
 /**
  * @brief Repeat rows of a Table.

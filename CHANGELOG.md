# cuDF 0.10.0 (Date TBD)

## New Features

- PR #2522 Add Java bindings for NVStrings backed upper and lower case mutators
- PR #2607 Add Java bindings for parsing JSON
- PR #2629 Add dropna= parameter to groupby
- PR #2585 ORC & Parquet Readers: Remove millisecond timestamp restriction
- PR #2559 Add Series.tolist()
- PR #2653 Add Java bindings for rolling window operations
- PR #2674 Add __contains__ for Index/Series/Column
- PR #2722 Add Java bindings for NVTX ranges
<<<<<<< HEAD
- PR #2702 Add make_bool to dataset generation functions
=======
- PR #2724 Add libcudf support for __contains__
>>>>>>> 4d0f222d

## Improvements

- PR #2578 Update legacy_groupby to use libcudf group_by_without_aggregation
- PR #2581 Removed `managed` allocator from hash map classes.
- PR #2571 Remove unnecessary managed memory from gdf_column_concat
- PR #2648 Cython/Python reorg
- PR #2588 Update Series.append documentation
- PR #2632 Replace dask-cudf set_index code with upstream
- PR #2706 Compute CSV format in device code to speedup performance
- PR #2673 Add support for np.longlong type
- PR #2703 move dask serialization dispatch into cudf
- PR #2729 Handle file-handle input in to_csv

## Bug Fixes

- PR #2584 ORC Reader: fix parsing of `DECIMAL` index positions
- PR #2619 Fix groupby serialization/deserialization
- PR #2614 Update Java version to match
- PR #2601 Fixes nlargest(1) issue in Series and Dataframe
- PR #2610 Fix a bug in index serialization (properly pass DeviceNDArray)
- PR #2621 Fixes the floordiv issue of not promoting float type when rhs is 0
- PR #2611 Types Test: fix static casting from negative int to string
- PR #2618 IO Readers: Fix datasource memory map failure for multiple reads
- PR #2615 fix string category partitioning in java API
- PR #2641 fix string category and timeunit concat in the java API
- PR #2658 Fix astype() for null categorical columns
- PR #2660 fix column string category and timeunit concat in the java API
- PR #2664 ORC reader: fix `skip_rows` larger than first stripe
- PR #2654 Allow Java gdfOrderBy to work with string categories
- PR #2669 AVRO reader: fix non-deterministic output
- PR #2668 Update Java bindings to specify timestamp units for ORC and Parquet readers
- PR #2679 AVRO reader: fix cuda errors when decoding compressed streams
- PR #2651 Remove nvidia driver installation from ci/cpu/build.sh
- PR #2697 Ensure csv reader sets datetime column time units
- PR #2698 Return RangeIndex from contiguous slice of RangeIndex
- PR #2672 Fix null and integer handling in round
- PR #2725 Fix Jitify issue with running on Turing using CUDA version < 10
- PR #2731 Fix building of benchmarks
- PR #2736 Pin Jitify branch to v0.10 version
- PR #2742 IO Readers: Fix possible silent failures when creating `NvStrings` instance


# cuDF 0.9.0 (Date TBD)

## New Features

- PR #1993 Add CUDA-accelerated series aggregations: mean, var, std
- PR #2111 IO Readers: Support memory buffer, file-like object, and URL inputs
- PR #2012 Add `reindex()` to DataFrame and Series
- PR #2097 Add GPU-accelerated AVRO reader
- PR #2098 Support binary ops on DFs and Series with mismatched indices
- PR #2160 Merge `dask-cudf` codebase into `cudf` repo
- PR #2149 CSV Reader: Add `hex` dtype for explicit hexadecimal parsing
- PR #2156 Add `upper_bound()` and `lower_bound()` for libcudf tables and `searchsorted()` for cuDF Series
- PR #2158 CSV Reader: Support single, non-list/dict argument for `dtype`
- PR #2177 CSV Reader: Add `parse_dates` parameter for explicit date inference
- PR #1744 cudf::apply_boolean_mask and cudf::drop_nulls support for cudf::table inputs (multi-column)
- PR #2196 Add `DataFrame.dropna()`
- PR #2197 CSV Writer: add `chunksize` parameter for `to_csv`
- PR #2215 `type_dispatcher` benchmark
- PR #2179 Add Java quantiles
- PR #2157 Add __array_function__ to DataFrame and Series
- PR #2212 Java support for ORC reader
- PR #2224 Add DataFrame isna, isnull, notna functions
- PR #2236 Add Series.drop_duplicates
- PR #2105 Add hash-based join benchmark
- PR #2316 Add unique, nunique, and value_counts for datetime columns
- PR #2337 Add Java support for slicing a ColumnVector
- PR #2049 Add cudf::merge (sorted merge)
- PR #2368 Full cudf+dask Parquet Support
- PR #2380 New cudf::is_sorted checks whether cudf::table is sorted
- PR #2356 Java column vector standard deviation support
- PR #2221 MultiIndex full indexing - Support iloc and wildcards for loc
- PR #2429 Java support for getting length of strings in a ColumnVector
- PR #2415 Add `value_counts` for series of any type
- PR #2446 Add __array_function__ for index
- PR #2437 ORC reader: Add 'use_np_dtypes' option
- PR #2382 Add CategoricalAccessor add, remove, rename, and ordering methods
- PR #2464 Native implement `__cuda_array_interface__` for Series/Index/Column objects
- PR #2425 Rolling window now accepts array-based user-defined functions
- PR #2442 Add __setitem__
- PR #2449 Java support for getting byte count of strings in a ColumnVector
- PR #2492 Add groupby.size() method
- PR #2358 Add cudf::nans_to_nulls: convert floating point column into bitmask
- PR #2489 Add drop argument to set_index
- PR #2491 Add Java bindings for ORC reader 'use_np_dtypes' option
- PR #2213 Support s/ms/us/ns DatetimeColumn time unit resolutions
- PR #2536 Add _constructor properties to Series and DataFrame
- PR #2394 Move `rapidsai/custrings` into `cudf`

## Improvements

- PR #2103 Move old `column` and `bitmask` files into `legacy/` directory
- PR #2109 added name to Python column classes
- PR #1947 Cleanup serialization code
- PR #2125 More aggregate in java API
- PR #2127 Add in java Scalar tests
- PR #2088 Refactor of Python groupby code
- PR #2130 Java serialization and deserialization of tables.
- PR #2131 Chunk rows logic added to csv_writer
- PR #2129 Add functions in the Java API to support nullable column filtering
- PR #2165 made changes to get_dummies api for it to be available in MethodCache
- PR #2171 Add CodeCov integration, fix doc version, make --skip-tests work when invoking with source
- PR #2184 handle remote orc files for dask-cudf
- PR #2186 Add `getitem` and `getattr` style access to Rolling objects
- PR #2168 Use cudf.Column for CategoricalColumn's categories instead of a tuple
- PR #2193 DOC: cudf::type_dispatcher documentation for specializing dispatched functors
- PR #2199 Better java support for appending strings
- PR #2176 Added column dtype support for datetime, int8, int16 to csv_writer
- PR #2209 Matching `get_dummies` & `select_dtypes` behavior to pandas
- PR #2217 Updated Java bindings to use the new groupby API
- PR #2214 DOC: Update doc instructions to build/install `cudf` and `dask-cudf`
- PR #2220 Update Java bindings for reduction rename
- PR #2232 Move CodeCov upload from build script to Jenkins
- PR #2225 refactor to use libcudf for gathering columns in dataframes
- PR #2293 Improve join performance (faster compute_join_output_size)
- PR #2300 Create separate dask codeowners for dask-cudf codebase
- PR #2304 gdf_group_by_without_aggregations returns gdf_column
- PR #2309 Java readers: remove redundant copy of result pointers
- PR #2307 Add `black` and `isort` to style checker script
- PR #2345 Restore removal of old groupby implementation
- PR #2342 Improve `astype()` to operate all ways
- PR #2329 using libcudf cudf::copy for column deep copy
- PR #2344 DOC: docs on code formatting for contributors
- PR #2376 Add inoperative axis= and win_type= arguments to Rolling()
- PR #2378 remove dask for (de-)serialization of cudf objects
- PR #2353 Bump Arrow and Dask versions
- PR #2377 Replace `standard_python_slice` with just `slice.indices()`
- PR #2373 cudf.DataFrame enchancements & Series.values support
- PR #2392 Remove dlpack submodule; make cuDF's Cython API externally accessible
- PR #2430 Updated Java bindings to use the new unary API
- PR #2406 Moved all existing `table` related files to a `legacy/` directory
- PR #2350 Performance related changes to get_dummies
- PR #2420 Remove `cudautils.astype` and replace with `typecast.apply_cast`
- PR #2456 Small improvement to typecast utility
- PR #2458 Fix handling of thirdparty packages in `isort` config
- PR #2459 IO Readers: Consolidate all readers to use `datasource` class
- PR #2475 Exposed type_dispatcher.hpp, nvcategory_util.hpp and wrapper_types.hpp in the include folder
- PR #2484 Enabled building libcudf as a static library
- PR #2453 Streamline CUDA_REL environment variable
- PR #2483 Bundle Boost filesystem dependency in the Java jar
- PR #2486 Java API hash functions
- PR #2481 Adds the ignore_null_keys option to the java api
- PR #2490 Java api: support multiple aggregates for the same column
- PR #2510 Java api: uses table based apply_boolean_mask
- PR #2432 Use pandas formatting for console, html, and latex output
- PR #2573 Bump numba version to 0.45.1
- PR #2606 Fix references to notebooks-contrib


## Bug Fixes

- PR #2086 Fixed quantile api behavior mismatch in series & dataframe
- PR #2128 Add offset param to host buffer readers in java API.
- PR #2145 Work around binops validity checks for java
- PR #2146 Work around unary_math validity checks for java
- PR #2151 Fixes bug in cudf::copy_range where null_count was invalid
- PR #2139 matching to pandas describe behavior & fixing nan values issue
- PR #2161 Implicitly convert unsigned to signed integer types in binops
- PR #2154 CSV Reader: Fix bools misdetected as strings dtype
- PR #2178 Fix bug in rolling bindings where a view of an ephemeral column was being taken
- PR #2180 Fix issue with isort reordering `importorskip` below imports depending on them
- PR #2187 fix to honor dtype when numpy arrays are passed to columnops.as_column
- PR #2190 Fix issue in astype conversion of string column to 'str'
- PR #2208 Fix issue with calling `head()` on one row dataframe
- PR #2229 Propagate exceptions from Cython cdef functions
- PR #2234 Fix issue with local build script not properly building
- PR #2223 Fix CUDA invalid configuration errors reported after loading small compressed ORC files
- PR #2162 Setting is_unique and is_monotonic-related attributes
- PR #2244 Fix ORC RLEv2 delta mode decoding with nonzero residual delta width
- PR #2297 Work around `var/std` unsupported only at debug build
- PR #2302 Fixed java serialization corner case
- PR #2355 Handle float16 in binary operations
- PR #2311 Fix copy behaviour for GenericIndex
- PR #2349 Fix issues with String filter in java API
- PR #2323 Fix groupby on categoricals
- PR #2328 Ensure order is preserved in CategoricalAccessor._set_categories
- PR #2202 Fix issue with unary ops mishandling empty input
- PR #2326 Fix for bug in DLPack when reading multiple columns
- PR #2324 Fix cudf Docker build
- PR #2325 Fix ORC RLEv2 patched base mode decoding with nonzero patch width
- PR #2235 Fix get_dummies to be compatible with dask
- PR #2332 Zero initialize gdf_dtype_extra_info
- PR #2355 Handle float16 in binary operations
- PR #2360 Fix missing dtype handling in cudf.Series & columnops.as_column
- PR #2364 Fix quantile api and other trivial issues around it
- PR #2361 Fixed issue with `codes` of CategoricalIndex
- PR #2357 Fixed inconsistent type of index created with from_pandas vs direct construction
- PR #2389 Fixed Rolling __getattr__ and __getitem__ for offset based windows
- PR #2402 Fixed bug in valid mask computation in cudf::copy_if (apply_boolean_mask)
- PR #2401 Fix to a scalar datetime(of type Days) issue
- PR #2386 Correctly allocate output valids in groupby
- PR #2411 Fixed failures on binary op on single element string column
- PR #2422 Fix Pandas logical binary operation incompatibilites
- PR #2447 Fix CodeCov posting build statuses temporarily
- PR #2450 Fix erroneous null handling in `cudf.DataFrame`'s `apply_rows`
- PR #2470 Fix issues with empty strings and string categories (Java)
- PR #2471 Fix String Column Validity.
- PR #2481 Fix java validity buffer serialization
- PR #2485 Updated bytes calculation to use size_t to avoid overflow in column concat
- PR #2461 Fix groupby multiple aggregations same column
- PR #2514 Fix cudf::drop_nulls threshold handling in Cython
- PR #2516 Fix utilities include paths and meta.yaml header paths
- PR #2517 Fix device memory leak in to_dlpack tensor deleter
- PR #2431 Fix local build generated file ownerships
- PR #2511 Added import of orc, refactored exception handlers to not squash fatal exceptions
- PR #2527 Fix index and column input handling in dask_cudf read_parquet
- PR #2466 Fix `dataframe.query` returning null rows erroneously
- PR #2548 Orc reader: fix non-deterministic data decoding at chunk boundaries
- PR #2557 fix cudautils import in string.py
- PR #2521 Fix casting datetimes from/to the same resolution
- PR #2545 Fix MultiIndexes with datetime levels
- PR #2560 Remove duplicate `dlpack` definition in conda recipe
- PR #2567 Fix ColumnVector.fromScalar issues while dealing with null scalars
- PR #2565 Orc reader: fix incorrect data decoding of int64 data types
- PR #2577 Fix search benchmark compilation error by adding necessary header
- PR #2604 Fix a bug in copying.pyx:_normalize_types that upcasted int32 to int64


# cuDF 0.8.0 (27 June 2019)

## New Features

- PR #1524 Add GPU-accelerated JSON Lines parser with limited feature set
- PR #1569 Add support for Json objects to the JSON Lines reader
- PR #1622 Add Series.loc
- PR #1654 Add cudf::apply_boolean_mask: faster replacement for gdf_apply_stencil
- PR #1487 cython gather/scatter
- PR #1310 Implemented the slice/split functionality.
- PR #1630 Add Python layer to the GPU-accelerated JSON reader
- PR #1745 Add rounding of numeric columns via Numba
- PR #1772 JSON reader: add support for BytesIO and StringIO input
- PR #1527 Support GDF_BOOL8 in readers and writers
- PR #1819 Logical operators (AND, OR, NOT) for libcudf and cuDF
- PR #1813 ORC Reader: Add support for stripe selection
- PR #1828 JSON Reader: add suport for bool8 columns
- PR #1833 Add column iterator with/without nulls
- PR #1665 Add the point-in-polygon GIS function
- PR #1863 Series and Dataframe methods for all and any
- PR #1908 cudf::copy_range and cudf::fill for copying/assigning an index or range to a constant
- PR #1921 Add additional formats for typecasting to/from strings
- PR #1807 Add Series.dropna()
- PR #1987 Allow user defined functions in the form of ptx code to be passed to binops
- PR #1948 Add operator functions like `Series.add()` to DataFrame and Series
- PR #1954 Add skip test argument to GPU build script
- PR #2018 Add bindings for new groupby C++ API
- PR #1984 Add rolling window operations Series.rolling() and DataFrame.rolling()
- PR #1542 Python method and bindings for to_csv
- PR #1995 Add Java API
- PR #1998 Add google benchmark to cudf
- PR #1845 Add cudf::drop_duplicates, DataFrame.drop_duplicates
- PR #1652 Added `Series.where()` feature
- PR #2074 Java Aggregates, logical ops, and better RMM support
- PR #2140 Add a `cudf::transform` function
- PR #2068 Concatenation of different typed columns

## Improvements

- PR #1538 Replacing LesserRTTI with inequality_comparator
- PR #1703 C++: Added non-aggregating `insert` to `concurrent_unordered_map` with specializations to store pairs with a single atomicCAS when possible.
- PR #1422 C++: Added a RAII wrapper for CUDA streams
- PR #1701 Added `unique` method for stringColumns
- PR #1713 Add documentation for Dask-XGBoost
- PR #1666 CSV Reader: Improve performance for files with large number of columns
- PR #1725 Enable the ability to use a single column groupby as its own index
- PR #1759 Add an example showing simultaneous rolling averages to `apply_grouped` documentation
- PR #1746 C++: Remove unused code: `windowed_ops.cu`, `sorting.cu`, `hash_ops.cu`
- PR #1748 C++: Add `bool` nullability flag to `device_table` row operators
- PR #1764 Improve Numerical column: `mean_var` and `mean`
- PR #1767 Speed up Python unit tests
- PR #1770 Added build.sh script, updated CI scripts and documentation
- PR #1739 ORC Reader: Add more pytest coverage
- PR #1696 Added null support in `Series.replace()`.
- PR #1390 Added some basic utility functions for `gdf_column`'s
- PR #1791 Added general column comparison code for testing
- PR #1795 Add printing of git submodule info to `print_env.sh`
- PR #1796 Removing old sort based group by code and gdf_filter
- PR #1811 Added funtions for copying/allocating `cudf::table`s
- PR #1838 Improve columnops.column_empty so that it returns typed columns instead of a generic Column
- PR #1890 Add utils.get_dummies- a pandas-like wrapper around one_hot-encoding
- PR #1823 CSV Reader: default the column type to string for empty dataframes
- PR #1827 Create bindings for scalar-vector binops, and update one_hot_encoding to use them
- PR #1817 Operators now support different sized dataframes as long as they don't share different sized columns
- PR #1855 Transition replace_nulls to new C++ API and update corresponding Cython/Python code
- PR #1858 Add `std::initializer_list` constructor to `column_wrapper`
- PR #1846 C++ type-erased gdf_equal_columns test util; fix gdf_equal_columns logic error
- PR #1390 Added some basic utility functions for `gdf_column`s
- PR #1391 Tidy up bit-resolution-operation and bitmask class code
- PR #1882 Add iloc functionality to MultiIndex dataframes
- PR #1884 Rolling windows: general enhancements and better coverage for unit tests
- PR #1886 support GDF_STRING_CATEGORY columns in apply_boolean_mask, drop_nulls and other libcudf functions
- PR #1896 Improve performance of groupby with levels specified in dask-cudf
- PR #1915 Improve iloc performance for non-contiguous row selection
- PR #1859 Convert read_json into a C++ API
- PR #1919 Rename libcudf namespace gdf to namespace cudf
- PR #1850 Support left_on and right_on for DataFrame merge operator
- PR #1930 Specialize constructor for `cudf::bool8` to cast argument to `bool`
- PR #1938 Add default constructor for `column_wrapper`
- PR #1930 Specialize constructor for `cudf::bool8` to cast argument to `bool`
- PR #1952 consolidate libcudf public API headers in include/cudf
- PR #1949 Improved selection with boolmask using libcudf `apply_boolean_mask`
- PR #1956 Add support for nulls in `query()`
- PR #1973 Update `std::tuple` to `std::pair` in top-most libcudf APIs and C++ transition guide
- PR #1981 Convert read_csv into a C++ API
- PR #1868 ORC Reader: Support row index for speed up on small/medium datasets
- PR #1964 Added support for list-like types in Series.str.cat
- PR #2005 Use HTML5 details tag in bug report issue template
- PR #2003 Removed few redundant unit-tests from test_string.py::test_string_cat
- PR #1944 Groupby design improvements
- PR #2017 Convert `read_orc()` into a C++ API
- PR #2011 Convert `read_parquet()` into a C++ API
- PR #1756 Add documentation "10 Minutes to cuDF and dask_cuDF"
- PR #2034 Adding support for string columns concatenation using "add" binary operator
- PR #2042 Replace old "10 Minutes" guide with new guide for docs build process
- PR #2036 Make library of common test utils to speed up tests compilation
- PR #2022 Facilitating get_dummies to be a high level api too
- PR #2050 Namespace IO readers and add back free-form `read_xxx` functions
- PR #2104 Add a functional ``sort=`` keyword argument to groupby
- PR #2108 Add `find_and_replace` for StringColumn for replacing single values

## Bug Fixes

- PR #1465 Fix for test_orc.py and test_sparse_df.py test failures
- PR #1583 Fix underlying issue in `as_index()` that was causing `Series.quantile()` to fail
- PR #1680 Add errors= keyword to drop() to fix cudf-dask bug
- PR #1651 Fix `query` function on empty dataframe
- PR #1616 Fix CategoricalColumn to access categories by index instead of iteration
- PR #1660 Fix bug in `loc` when indexing with a column name (a string)
- PR #1683 ORC reader: fix timestamp conversion to UTC
- PR #1613 Improve CategoricalColumn.fillna(-1) performance
- PR #1642 Fix failure of CSV_TEST gdf_csv_test.SkiprowsNrows on multiuser systems
- PR #1709 Fix handling of `datetime64[ms]` in `dataframe.select_dtypes`
- PR #1704 CSV Reader: Add support for the plus sign in number fields
- PR #1687 CSV reader: return an empty dataframe for zero size input
- PR #1757 Concatenating columns with null columns
- PR #1755 Add col_level keyword argument to melt
- PR #1758 Fix df.set_index() when setting index from an empty column
- PR #1749 ORC reader: fix long strings of NULL values resulting in incorrect data
- PR #1742 Parquet Reader: Fix index column name to match PANDAS compat
- PR #1782 Update libcudf doc version
- PR #1783 Update conda dependencies
- PR #1786 Maintain the original series name in series.unique output
- PR #1760 CSV Reader: fix segfault when dtype list only includes columns from usecols list
- PR #1831 build.sh: Assuming python is in PATH instead of using PYTHON env var
- PR #1839 Raise an error instead of segfaulting when transposing a DataFrame with StringColumns
- PR #1840 Retain index correctly during merge left_on right_on
- PR #1825 cuDF: Multiaggregation Groupby Failures
- PR #1789 CSV Reader: Fix missing support for specifying `int8` and `int16` dtypes
- PR #1857 Cython Bindings: Handle `bool` columns while calling `column_view_from_NDArrays`
- PR #1849 Allow DataFrame support methods to pass arguments to the methods
- PR #1847 Fixed #1375 by moving the nvstring check into the wrapper function
- PR #1864 Fixing cudf reduction for POWER platform
- PR #1869 Parquet reader: fix Dask timestamps not matching with Pandas (convert to milliseconds)
- PR #1876 add dtype=bool for `any`, `all` to treat integer column correctly
- PR #1875 CSV reader: take NaN values into account in dtype detection
- PR #1873 Add column dtype checking for the all/any methods
- PR #1902 Bug with string iteration in _apply_basic_agg
- PR #1887 Fix for initialization issue in pq_read_arg,orc_read_arg
- PR #1867 JSON reader: add support for null/empty fields, including the 'null' literal
- PR #1891 Fix bug #1750 in string column comparison
- PR #1909 Support of `to_pandas()` of boolean series with null values
- PR #1923 Use prefix removal when two aggs are called on a SeriesGroupBy
- PR #1914 Zero initialize gdf_column local variables
- PR #1959 Add support for comparing boolean Series to scalar
- PR #1966 Ignore index fix in series append
- PR #1967 Compute index __sizeof__ only once for DataFrame __sizeof__
- PR #1977 Support CUDA installation in default system directories
- PR #1982 Fixes incorrect index name after join operation
- PR #1985 Implement `GDF_PYMOD`, a special modulo that follows python's sign rules
- PR #1991 Parquet reader: fix decoding of NULLs
- PR #1990 Fixes a rendering bug in the `apply_grouped` documentation
- PR #1978 Fix for values being filled in an empty dataframe
- PR #2001 Correctly create MultiColumn from Pandas MultiColumn
- PR #2006 Handle empty dataframe groupby construction for dask
- PR #1965 Parquet Reader: Fix duplicate index column when it's already in `use_cols`
- PR #2033 Add pip to conda environment files to fix warning
- PR #2028 CSV Reader: Fix reading of uncompressed files without a recognized file extension
- PR #2073 Fix an issue when gathering columns with NVCategory and nulls
- PR #2053 cudf::apply_boolean_mask return empty column for empty boolean mask
- PR #2066 exclude `IteratorTest.mean_var_output` test from debug build
- PR #2069 Fix JNI code to use read_csv and read_parquet APIs
- PR #2071 Fix bug with unfound transitive dependencies for GTests in Ubuntu 18.04
- PR #2089 Configure Sphinx to render params correctly
- PR #2091 Fix another bug with unfound transitive dependencies for `cudftestutils` in Ubuntu 18.04
- PR #2115 Just apply `--disable-new-dtags` instead of trying to define all the transitive dependencies
- PR #2106 Fix errors in JitCache tests caused by sharing of device memory between processes
- PR #2120 Fix errors in JitCache tests caused by running multiple threads on the same data
- PR #2102 Fix memory leak in groupby
- PR #2113 fixed typo in to_csv code example


# cudf 0.7.2 (16 May 2019)

## New Features

- PR #1735 Added overload for atomicAdd on int64. Streamlined implementation of custom atomic overloads.
- PR #1741 Add MultiIndex concatenation

## Bug Fixes

- PR #1718 Fix issue with SeriesGroupBy MultiIndex in dask-cudf
- PR #1734 Python: fix performance regression for groupby count() aggregations
- PR #1768 Cython: fix handling read only schema buffers in gpuarrow reader


# cudf 0.7.1 (11 May 2019)

## New Features

- PR #1702 Lazy load MultiIndex to return groupby performance to near optimal.

## Bug Fixes

- PR #1708 Fix handling of `datetime64[ms]` in `dataframe.select_dtypes`


# cuDF 0.7.0 (10 May 2019)

## New Features

- PR #982 Implement gdf_group_by_without_aggregations and gdf_unique_indices functions
- PR #1142 Add `GDF_BOOL` column type
- PR #1194 Implement overloads for CUDA atomic operations
- PR #1292 Implemented Bitwise binary ops AND, OR, XOR (&, |, ^)
- PR #1235 Add GPU-accelerated Parquet Reader
- PR #1335 Added local_dict arg in `DataFrame.query()`.
- PR #1282 Add Series and DataFrame.describe()
- PR #1356 Rolling windows
- PR #1381 Add DataFrame._get_numeric_data
- PR #1388 Add CODEOWNERS file to auto-request reviews based on where changes are made
- PR #1396 Add DataFrame.drop method
- PR #1413 Add DataFrame.melt method
- PR #1412 Add DataFrame.pop()
- PR #1419 Initial CSV writer function
- PR #1441 Add Series level cumulative ops (cumsum, cummin, cummax, cumprod)
- PR #1420 Add script to build and test on a local gpuCI image
- PR #1440 Add DatetimeColumn.min(), DatetimeColumn.max()
- PR #1455 Add Series.Shift via Numba kernel
- PR #1441 Add Series level cumulative ops (cumsum, cummin, cummax, cumprod)
- PR #1461 Add Python coverage test to gpu build
- PR #1445 Parquet Reader: Add selective reading of rows and row group
- PR #1532 Parquet Reader: Add support for INT96 timestamps
- PR #1516 Add Series and DataFrame.ndim
- PR #1556 Add libcudf C++ transition guide
- PR #1466 Add GPU-accelerated ORC Reader
- PR #1565 Add build script for nightly doc builds
- PR #1508 Add Series isna, isnull, and notna
- PR #1456 Add Series.diff() via Numba kernel
- PR #1588 Add Index `astype` typecasting
- PR #1301 MultiIndex support
- PR #1599 Level keyword supported in groupby
- PR #929 Add support operations to dataframe
- PR #1609 Groupby accept list of Series
- PR #1658 Support `group_keys=True` keyword in groupby method

## Improvements

- PR #1531 Refactor closures as private functions in gpuarrow
- PR #1404 Parquet reader page data decoding speedup
- PR #1076 Use `type_dispatcher` in join, quantiles, filter, segmented sort, radix sort and hash_groupby
- PR #1202 Simplify README.md
- PR #1149 CSV Reader: Change convertStrToValue() functions to `__device__` only
- PR #1238 Improve performance of the CUDA trie used in the CSV reader
- PR #1245 Use file cache for JIT kernels
- PR #1278 Update CONTRIBUTING for new conda environment yml naming conventions
- PR #1163 Refactored UnaryOps. Reduced API to two functions: `gdf_unary_math` and `gdf_cast`. Added `abs`, `-`, and `~` ops. Changed bindings to Cython
- PR #1284 Update docs version
- PR #1287 add exclude argument to cudf.select_dtype function
- PR #1286 Refactor some of the CSV Reader kernels into generic utility functions
- PR #1291 fillna in `Series.to_gpu_array()` and `Series.to_array()` can accept the scalar too now.
- PR #1005 generic `reduction` and `scan` support
- PR #1349 Replace modernGPU sort join with thrust.
- PR #1363 Add a dataframe.mean(...) that raises NotImplementedError to satisfy `dask.dataframe.utils.is_dataframe_like`
- PR #1319 CSV Reader: Use column wrapper for gdf_column output alloc/dealloc
- PR #1376 Change series quantile default to linear
- PR #1399 Replace CFFI bindings for NVTX functions with Cython bindings
- PR #1389 Refactored `set_null_count()`
- PR #1386 Added macros `GDF_TRY()`, `CUDF_TRY()` and `ASSERT_CUDF_SUCCEEDED()`
- PR #1435 Rework CMake and conda recipes to depend on installed libraries
- PR #1391 Tidy up bit-resolution-operation and bitmask class code
- PR #1439 Add cmake variable to enable compiling CUDA code with -lineinfo
- PR #1462 Add ability to read parquet files from arrow::io::RandomAccessFile
- PR #1453 Convert CSV Reader CFFI to Cython
- PR #1479 Convert Parquet Reader CFFI to Cython
- PR #1397 Add a utility function for producing an overflow-safe kernel launch grid configuration
- PR #1382 Add GPU parsing of nested brackets to cuIO parsing utilities
- PR #1481 Add cudf::table constructor to allocate a set of `gdf_column`s
- PR #1484 Convert GroupBy CFFI to Cython
- PR #1463 Allow and default melt keyword argument var_name to be None
- PR #1486 Parquet Reader: Use device_buffer rather than device_ptr
- PR #1525 Add cudatoolkit conda dependency
- PR #1520 Renamed `src/dataframe` to `src/table` and moved `table.hpp`. Made `types.hpp` to be type declarations only.
- PR #1492 Convert transpose CFFI to Cython
- PR #1495 Convert binary and unary ops CFFI to Cython
- PR #1503 Convert sorting and hashing ops CFFI to Cython
- PR #1522 Use latest release version in update-version CI script
- PR #1533 Remove stale join CFFI, fix memory leaks in join Cython
- PR #1521 Added `row_bitmask` to compute bitmask for rows of a table. Merged `valids_ops.cu` and `bitmask_ops.cu`
- PR #1553 Overload `hash_row` to avoid using intial hash values. Updated `gdf_hash` to select between overloads
- PR #1585 Updated `cudf::table` to maintain own copy of wrapped `gdf_column*`s
- PR #1559 Add `except +` to all Cython function definitions to catch C++ exceptions properly
- PR #1617 `has_nulls` and `column_dtypes` for `cudf::table`
- PR #1590 Remove CFFI from the build / install process entirely
- PR #1536 Convert gpuarrow CFFI to Cython
- PR #1655 Add `Column._pointer` as a way to access underlying `gdf_column*` of a `Column`
- PR #1655 Update readme conda install instructions for cudf version 0.6 and 0.7


## Bug Fixes

- PR #1233 Fix dtypes issue while adding the column to `str` dataframe.
- PR #1254 CSV Reader: fix data type detection for floating-point numbers in scientific notation
- PR #1289 Fix looping over each value instead of each category in concatenation
- PR #1293 Fix Inaccurate error message in join.pyx
- PR #1308 Add atomicCAS overload for `int8_t`, `int16_t`
- PR #1317 Fix catch polymorphic exception by reference in ipc.cu
- PR #1325 Fix dtype of null bitmasks to int8
- PR #1326 Update build documentation to use -DCMAKE_CXX11_ABI=ON
- PR #1334 Add "na_position" argument to CategoricalColumn sort_by_values
- PR #1321 Fix out of bounds warning when checking Bzip2 header
- PR #1359 Add atomicAnd/Or/Xor for integers
- PR #1354 Fix `fillna()` behaviour when replacing values with different dtypes
- PR #1347 Fixed core dump issue while passing dict_dtypes without column names in `cudf.read_csv()`
- PR #1379 Fixed build failure caused due to error: 'col_dtype' may be used uninitialized
- PR #1392 Update cudf Dockerfile and package_versions.sh
- PR #1385 Added INT8 type to `_schema_to_dtype` for use in GpuArrowReader
- PR #1393 Fixed a bug in `gdf_count_nonzero_mask()` for the case of 0 bits to count
- PR #1395 Update CONTRIBUTING to use the environment variable CUDF_HOME
- PR #1416 Fix bug at gdf_quantile_exact and gdf_quantile_appox
- PR #1421 Fix remove creation of series multiple times during `add_column()`
- PR #1405 CSV Reader: Fix memory leaks on read_csv() failure
- PR #1328 Fix CategoricalColumn to_arrow() null mask
- PR #1433 Fix NVStrings/categories includes
- PR #1432 Update NVStrings to 0.7.* to coincide with 0.7 development
- PR #1483 Modify CSV reader to avoid cropping blank quoted characters in non-string fields
- PR #1446 Merge 1275 hotfix from master into branch-0.7
- PR #1447 Fix legacy groupby apply docstring
- PR #1451 Fix hash join estimated result size is not correct
- PR #1454 Fix local build script improperly change directory permissions
- PR #1490 Require Dask 1.1.0+ for `is_dataframe_like` test or skip otherwise.
- PR #1491 Use more specific directories & groups in CODEOWNERS
- PR #1497 Fix Thrust issue on CentOS caused by missing default constructor of host_vector elements
- PR #1498 Add missing include guard to device_atomics.cuh and separated DEVICE_ATOMICS_TEST
- PR #1506 Fix csv-write call to updated NVStrings method
- PR #1510 Added nvstrings `fillna()` function
- PR #1507 Parquet Reader: Default string data to GDF_STRING
- PR #1535 Fix doc issue to ensure correct labelling of cudf.series
- PR #1537 Fix `undefined reference` link error in HashPartitionTest
- PR #1548 Fix ci/local/build.sh README from using an incorrect image example
- PR #1551 CSV Reader: Fix integer column name indexing
- PR #1586 Fix broken `scalar_wrapper::operator==`
- PR #1591 ORC/Parquet Reader: Fix missing import for FileNotFoundError exception
- PR #1573 Parquet Reader: Fix crash due to clash with ORC reader datasource
- PR #1607 Revert change of `column.to_dense_buffer` always return by copy for performance concerns
- PR #1618 ORC reader: fix assert & data output when nrows/skiprows isn't aligned to stripe boundaries
- PR #1631 Fix failure of TYPES_TEST on some gcc-7 based systems.
- PR #1641 CSV Reader: Fix skip_blank_lines behavior with Windows line terminators (\r\n)
- PR #1648 ORC reader: fix non-deterministic output when skiprows is non-zero
- PR #1676 Fix groupby `as_index` behaviour with `MultiIndex`
- PR #1659 Fix bug caused by empty groupbys and multiindex slicing throwing exceptions
- PR #1656 Correct Groupby failure in dask when un-aggregable columns are left in dataframe.
- PR #1689 Fix groupby performance regression
- PR #1694 Add Cython as a runtime dependency since it's required in `setup.py`


# cuDF 0.6.1 (25 Mar 2019)

## Bug Fixes

- PR #1275 Fix CentOS exception in DataFrame.hash_partition from using value "returned" by a void function


# cuDF 0.6.0 (22 Mar 2019)

## New Features

- PR #760 Raise `FileNotFoundError` instead of `GDF_FILE_ERROR` in `read_csv` if the file does not exist
- PR #539 Add Python bindings for replace function
- PR #823 Add Doxygen configuration to enable building HTML documentation for libcudf C/C++ API
- PR #807 CSV Reader: Add byte_range parameter to specify the range in the input file to be read
- PR #857 Add Tail method for Series/DataFrame and update Head method to use iloc
- PR #858 Add series feature hashing support
- PR #871 CSV Reader: Add support for NA values, including user specified strings
- PR #893 Adds PyArrow based parquet readers / writers to Python, fix category dtype handling, fix arrow ingest buffer size issues
- PR #867 CSV Reader: Add support for ignoring blank lines and comment lines
- PR #887 Add Series digitize method
- PR #895 Add Series groupby
- PR #898 Add DataFrame.groupby(level=0) support
- PR #920 Add feather, JSON, HDF5 readers / writers from PyArrow / Pandas
- PR #888 CSV Reader: Add prefix parameter for column names, used when parsing without a header
- PR #913 Add DLPack support: convert between cuDF DataFrame and DLTensor
- PR #939 Add ORC reader from PyArrow
- PR #918 Add Series.groupby(level=0) support
- PR #906 Add binary and comparison ops to DataFrame
- PR #958 Support unary and binary ops on indexes
- PR #964 Add `rename` method to `DataFrame`, `Series`, and `Index`
- PR #985 Add `Series.to_frame` method
- PR #985 Add `drop=` keyword to reset_index method
- PR #994 Remove references to pygdf
- PR #990 Add external series groupby support
- PR #988 Add top-level merge function to cuDF
- PR #992 Add comparison binaryops to DateTime columns
- PR #996 Replace relative path imports with absolute paths in tests
- PR #995 CSV Reader: Add index_col parameter to specify the column name or index to be used as row labels
- PR #1004 Add `from_gpu_matrix` method to DataFrame
- PR #997 Add property index setter
- PR #1007 Replace relative path imports with absolute paths in cudf
- PR #1013 select columns with df.columns
- PR #1016 Rename Series.unique_count() to nunique() to match pandas API
- PR #947 Prefixsum to handle nulls and float types
- PR #1029 Remove rest of relative path imports
- PR #1021 Add filtered selection with assignment for Dataframes
- PR #872 Adding NVCategory support to cudf apis
- PR #1052 Add left/right_index and left/right_on keywords to merge
- PR #1091 Add `indicator=` and `suffixes=` keywords to merge
- PR #1107 Add unsupported keywords to Series.fillna
- PR #1032 Add string support to cuDF python
- PR #1136 Removed `gdf_concat`
- PR #1153 Added function for getting the padded allocation size for valid bitmask
- PR #1148 Add cudf.sqrt for dataframes and Series
- PR #1159 Add Python bindings for libcudf dlpack functions
- PR #1155 Add __array_ufunc__ for DataFrame and Series for sqrt
- PR #1168 to_frame for series accepts a name argument


## Improvements

- PR #1218 Add dask-cudf page to API docs
- PR #892 Add support for heterogeneous types in binary ops with JIT
- PR #730 Improve performance of `gdf_table` constructor
- PR #561 Add Doxygen style comments to Join CUDA functions
- PR #813 unified libcudf API functions by replacing gpu_ with gdf_
- PR #822 Add support for `__cuda_array_interface__` for ingest
- PR #756 Consolidate common helper functions from unordered map and multimap
- PR #753 Improve performance of groupby sum and average, especially for cases with few groups.
- PR #836 Add ingest support for arrow chunked arrays in Column, Series, DataFrame creation
- PR #763 Format doxygen comments for csv_read_arg struct
- PR #532 CSV Reader: Use type dispatcher instead of switch block
- PR #694 Unit test utilities improvements
- PR #878 Add better indexing to Groupby
- PR #554 Add `empty` method and `is_monotonic` attribute to `Index`
- PR #1040 Fixed up Doxygen comment tags
- PR #909 CSV Reader: Avoid host->device->host copy for header row data
- PR #916 Improved unit testing and error checking for `gdf_column_concat`
- PR #941 Replace `numpy` call in `Series.hash_encode` with `numba`
- PR #942 Added increment/decrement operators for wrapper types
- PR #943 Updated `count_nonzero_mask` to return `num_rows` when the mask is null
- PR #952 Added trait to map C++ type to `gdf_dtype`
- PR #966 Updated RMM submodule.
- PR #998 Add IO reader/writer modules to API docs, fix for missing cudf.Series docs
- PR #1017 concatenate along columns for Series and DataFrames
- PR #1002 Support indexing a dataframe with another boolean dataframe
- PR #1018 Better concatenation for Series and Dataframes
- PR #1036 Use Numpydoc style docstrings
- PR #1047 Adding gdf_dtype_extra_info to gdf_column_view_augmented
- PR #1054 Added default ctor to SerialTrieNode to overcome Thrust issue in CentOS7 + CUDA10
- PR #1024 CSV Reader: Add support for hexadecimal integers in integral-type columns
- PR #1033 Update `fillna()` to use libcudf function `gdf_replace_nulls`
- PR #1066 Added inplace assignment for columns and select_dtypes for dataframes
- PR #1026 CSV Reader: Change the meaning and type of the quoting parameter to match Pandas
- PR #1100 Adds `CUDF_EXPECTS` error-checking macro
- PR #1092 Fix select_dtype docstring
- PR #1111 Added cudf::table
- PR #1108 Sorting for datetime columns
- PR #1120 Return a `Series` (not a `Column`) from `Series.cat.set_categories()`
- PR #1128 CSV Reader: The last data row does not need to be line terminated
- PR #1183 Bump Arrow version to 0.12.1
- PR #1208 Default to CXX11_ABI=ON
- PR #1252 Fix NVStrings dependencies for cuda 9.2 and 10.0
- PR #2037 Optimize the existing `gather` and `scatter` routines in `libcudf`

## Bug Fixes

- PR #821 Fix flake8 issues revealed by flake8 update
- PR #808 Resolved renamed `d_columns_valids` variable name
- PR #820 CSV Reader: fix the issue where reader adds additional rows when file uses \r\n as a line terminator
- PR #780 CSV Reader: Fix scientific notation parsing and null values for empty quotes
- PR #815 CSV Reader: Fix data parsing when tabs are present in the input CSV file
- PR #850 Fix bug where left joins where the left df has 0 rows causes a crash
- PR #861 Fix memory leak by preserving the boolean mask index
- PR #875 Handle unnamed indexes in to/from arrow functions
- PR #877 Fix ingest of 1 row arrow tables in from arrow function
- PR #876 Added missing `<type_traits>` include
- PR #889 Deleted test_rmm.py which has now moved to RMM repo
- PR #866 Merge v0.5.1 numpy ABI hotfix into 0.6
- PR #917 value_counts return int type on empty columns
- PR #611 Renamed `gdf_reduce_optimal_output_size()` -> `gdf_reduction_get_intermediate_output_size()`
- PR #923 fix index for negative slicing for cudf dataframe and series
- PR #927 CSV Reader: Fix category GDF_CATEGORY hashes not being computed properly
- PR #921 CSV Reader: Fix parsing errors with delim_whitespace, quotations in the header row, unnamed columns
- PR #933 Fix handling objects of all nulls in series creation
- PR #940 CSV Reader: Fix an issue where the last data row is missing when using byte_range
- PR #945 CSV Reader: Fix incorrect datetime64 when milliseconds or space separator are used
- PR #959 Groupby: Problem with column name lookup
- PR #950 Converting dataframe/recarry with non-contiguous arrays
- PR #963 CSV Reader: Fix another issue with missing data rows when using byte_range
- PR #999 Fix 0 sized kernel launches and empty sort_index exception
- PR #993 Fix dtype in selecting 0 rows from objects
- PR #1009 Fix performance regression in `to_pandas` method on DataFrame
- PR #1008 Remove custom dask communication approach
- PR #1001 CSV Reader: Fix a memory access error when reading a large (>2GB) file with date columns
- PR #1019 Binary Ops: Fix error when one input column has null mask but other doesn't
- PR #1014 CSV Reader: Fix false positives in bool value detection
- PR #1034 CSV Reader: Fix parsing floating point precision and leading zero exponents
- PR #1044 CSV Reader: Fix a segfault when byte range aligns with a page
- PR #1058 Added support for `DataFrame.loc[scalar]`
- PR #1060 Fix column creation with all valid nan values
- PR #1073 CSV Reader: Fix an issue where a column name includes the return character
- PR #1090 Updating Doxygen Comments
- PR #1080 Fix dtypes returned from loc / iloc because of lists
- PR #1102 CSV Reader: Minor fixes and memory usage improvements
- PR #1174: Fix release script typo
- PR #1137 Add prebuild script for CI
- PR #1118 Enhanced the `DataFrame.from_records()` feature
- PR #1129 Fix join performance with index parameter from using numpy array
- PR #1145 Issue with .agg call on multi-column dataframes
- PR #908 Some testing code cleanup
- PR #1167 Fix issue with null_count not being set after inplace fillna()
- PR #1184 Fix iloc performance regression
- PR #1185 Support left_on/right_on and also on=str in merge
- PR #1200 Fix allocating bitmasks with numba instead of rmm in allocate_mask function
- PR #1213 Fix bug with csv reader requesting subset of columns using wrong datatype
- PR #1223 gpuCI: Fix label on rapidsai channel on gpu build scripts
- PR #1242 Add explicit Thrust exec policy to fix NVCATEGORY_TEST segfault on some platforms
- PR #1246 Fix categorical tests that failed due to bad implicit type conversion
- PR #1255 Fix overwriting conda package main label uploads
- PR #1259 Add dlpack includes to pip build


# cuDF 0.5.1 (05 Feb 2019)

## Bug Fixes

- PR #842 Avoid using numpy via cimport to prevent ABI issues in Cython compilation


# cuDF 0.5.0 (28 Jan 2019)

## New Features

- PR #722 Add bzip2 decompression support to `read_csv()`
- PR #693 add ZLIB-based GZIP/ZIP support to `read_csv_strings()`
- PR #411 added null support to gdf_order_by (new API) and cudf_table::sort
- PR #525 Added GitHub Issue templates for bugs, documentation, new features, and questions
- PR #501 CSV Reader: Add support for user-specified decimal point and thousands separator to read_csv_strings()
- PR #455 CSV Reader: Add support for user-specified decimal point and thousands separator to read_csv()
- PR #439 add `DataFrame.drop` method similar to pandas
- PR #356 add `DataFrame.transpose` method and `DataFrame.T` property similar to pandas
- PR #505 CSV Reader: Add support for user-specified boolean values
- PR #350 Implemented Series replace function
- PR #490 Added print_env.sh script to gather relevant environment details when reporting cuDF issues
- PR #474 add ZLIB-based GZIP/ZIP support to `read_csv()`
- PR #547 Added melt similar to `pandas.melt()`
- PR #491 Add CI test script to check for updates to CHANGELOG.md in PRs
- PR #550 Add CI test script to check for style issues in PRs
- PR #558 Add CI scripts for cpu-based conda and gpu-based test builds
- PR #524 Add Boolean Indexing
- PR #564 Update python `sort_values` method to use updated libcudf `gdf_order_by` API
- PR #509 CSV Reader: Input CSV file can now be passed in as a text or a binary buffer
- PR #607 Add `__iter__` and iteritems to DataFrame class
- PR #643 added a new api gdf_replace_nulls that allows a user to replace nulls in a column

## Improvements

- PR #426 Removed sort-based groupby and refactored existing groupby APIs. Also improves C++/CUDA compile time.
- PR #461 Add `CUDF_HOME` variable in README.md to replace relative pathing.
- PR #472 RMM: Created centralized rmm::device_vector alias and rmm::exec_policy
- PR #500 Improved the concurrent hash map class to support partitioned (multi-pass) hash table building.
- PR #454 Improve CSV reader docs and examples
- PR #465 Added templated C++ API for RMM to avoid explicit cast to `void**`
- PR #513 `.gitignore` tweaks
- PR #521 Add `assert_eq` function for testing
- PR #502 Simplify Dockerfile for local dev, eliminate old conda/pip envs
- PR #549 Adds `-rdynamic` compiler flag to nvcc for Debug builds
- PR #472 RMM: Created centralized rmm::device_vector alias and rmm::exec_policy
- PR #577 Added external C++ API for scatter/gather functions
- PR #500 Improved the concurrent hash map class to support partitioned (multi-pass) hash table building
- PR #583 Updated `gdf_size_type` to `int`
- PR #500 Improved the concurrent hash map class to support partitioned (multi-pass) hash table building
- PR #617 Added .dockerignore file. Prevents adding stale cmake cache files to the docker container
- PR #658 Reduced `JOIN_TEST` time by isolating overflow test of hash table size computation
- PR #664 Added Debuging instructions to README
- PR #651 Remove noqa marks in `__init__.py` files
- PR #671 CSV Reader: uncompressed buffer input can be parsed without explicitly specifying compression as None
- PR #684 Make RMM a submodule
- PR #718 Ensure sum, product, min, max methods pandas compatibility on empty datasets
- PR #720 Refactored Index classes to make them more Pandas-like, added CategoricalIndex
- PR #749 Improve to_arrow and from_arrow Pandas compatibility
- PR #766 Remove TravisCI references, remove unused variables from CMake, fix ARROW_VERSION in Cmake
- PR #773 Add build-args back to Dockerfile and handle dependencies based on environment yml file
- PR #781 Move thirdparty submodules to root and symlink in /cpp
- PR #843 Fix broken cudf/python API examples, add new methods to the API index

## Bug Fixes

- PR #569 CSV Reader: Fix days being off-by-one when parsing some dates
- PR #531 CSV Reader: Fix incorrect parsing of quoted numbers
- PR #465 Added templated C++ API for RMM to avoid explicit cast to `void**`
- PR #473 Added missing <random> include
- PR #478 CSV Reader: Add api support for auto column detection, header, mangle_dupe_cols, usecols
- PR #495 Updated README to correct where cffi pytest should be executed
- PR #501 Fix the intermittent segfault caused by the `thousands` and `compression` parameters in the csv reader
- PR #502 Simplify Dockerfile for local dev, eliminate old conda/pip envs
- PR #512 fix bug for `on` parameter in `DataFrame.merge` to allow for None or single column name
- PR #511 Updated python/cudf/bindings/join.pyx to fix cudf merge printing out dtypes
- PR #513 `.gitignore` tweaks
- PR #521 Add `assert_eq` function for testing
- PR #537 Fix CMAKE_CUDA_STANDARD_REQURIED typo in CMakeLists.txt
- PR #447 Fix silent failure in initializing DataFrame from generator
- PR #545 Temporarily disable csv reader thousands test to prevent segfault (test re-enabled in PR #501)
- PR #559 Fix Assertion error while using `applymap` to change the output dtype
- PR #575 Update `print_env.sh` script to better handle missing commands
- PR #612 Prevent an exception from occuring with true division on integer series.
- PR #630 Fix deprecation warning for `pd.core.common.is_categorical_dtype`
- PR #622 Fix Series.append() behaviour when appending values with different numeric dtype
- PR #603 Fix error while creating an empty column using None.
- PR #673 Fix array of strings not being caught in from_pandas
- PR #644 Fix return type and column support of dataframe.quantile()
- PR #634 Fix create `DataFrame.from_pandas()` with numeric column names
- PR #654 Add resolution check for GDF_TIMESTAMP in Join
- PR #648 Enforce one-to-one copy required when using `numba>=0.42.0`
- PR #645 Fix cmake build type handling not setting debug options when CMAKE_BUILD_TYPE=="Debug"
- PR #669 Fix GIL deadlock when launching multiple python threads that make Cython calls
- PR #665 Reworked the hash map to add a way to report the destination partition for a key
- PR #670 CMAKE: Fix env include path taking precedence over libcudf source headers
- PR #674 Check for gdf supported column types
- PR #677 Fix 'gdf_csv_test_Dates' gtest failure due to missing nrows parameter
- PR #604 Fix the parsing errors while reading a csv file using `sep` instead of `delimiter`.
- PR #686 Fix converting nulls to NaT values when converting Series to Pandas/Numpy
- PR #689 CSV Reader: Fix behavior with skiprows+header to match pandas implementation
- PR #691 Fixes Join on empty input DFs
- PR #706 CSV Reader: Fix broken dtype inference when whitespace is in data
- PR #717 CSV reader: fix behavior when parsing a csv file with no data rows
- PR #724 CSV Reader: fix build issue due to parameter type mismatch in a std::max call
- PR #734 Prevents reading undefined memory in gpu_expand_mask_bits numba kernel
- PR #747 CSV Reader: fix an issue where CUDA allocations fail with some large input files
- PR #750 Fix race condition for handling NVStrings in CMake
- PR #719 Fix merge column ordering
- PR #770 Fix issue where RMM submodule pointed to wrong branch and pin other to correct branches
- PR #778 Fix hard coded ABI off setting
- PR #784 Update RMM submodule commit-ish and pip paths
- PR #794 Update `rmm::exec_policy` usage to fix segmentation faults when used as temprory allocator.
- PR #800 Point git submodules to branches of forks instead of exact commits


# cuDF 0.4.0 (05 Dec 2018)

## New Features

- PR #398 add pandas-compatible `DataFrame.shape()` and `Series.shape()`
- PR #394 New documentation feature "10 Minutes to cuDF"
- PR #361 CSV Reader: Add support for strings with delimiters

## Improvements

 - PR #436 Improvements for type_dispatcher and wrapper structs
 - PR #429 Add CHANGELOG.md (this file)
 - PR #266 use faster CUDA-accelerated DataFrame column/Series concatenation.
 - PR #379 new C++ `type_dispatcher` reduces code complexity in supporting many data types.
 - PR #349 Improve performance for creating columns from memoryview objects
 - PR #445 Update reductions to use type_dispatcher. Adds integer types support to sum_of_squares.
 - PR #448 Improve installation instructions in README.md
 - PR #456 Change default CMake build to Release, and added option for disabling compilation of tests

## Bug Fixes

 - PR #444 Fix csv_test CUDA too many resources requested fail.
 - PR #396 added missing output buffer in validity tests for groupbys.
 - PR #408 Dockerfile updates for source reorganization
 - PR #437 Add cffi to Dockerfile conda env, fixes "cannot import name 'librmm'"
 - PR #417 Fix `map_test` failure with CUDA 10
 - PR #414 Fix CMake installation include file paths
 - PR #418 Properly cast string dtypes to programmatic dtypes when instantiating columns
 - PR #427 Fix and tests for Concatenation illegal memory access with nulls


# cuDF 0.3.0 (23 Nov 2018)

## New Features

 - PR #336 CSV Reader string support

## Improvements

 - PR #354 source code refactored for better organization. CMake build system overhaul. Beginning of transition to Cython bindings.
 - PR #290 Add support for typecasting to/from datetime dtype
 - PR #323 Add handling pyarrow boolean arrays in input/out, add tests
 - PR #325 GDF_VALIDITY_UNSUPPORTED now returned for algorithms that don't support non-empty valid bitmasks
 - PR #381 Faster InputTooLarge Join test completes in ms rather than minutes.
 - PR #373 .gitignore improvements
 - PR #367 Doc cleanup & examples for DataFrame methods
 - PR #333 Add Rapids Memory Manager documentation
 - PR #321 Rapids Memory Manager adds file/line location logging and convenience macros
 - PR #334 Implement DataFrame `__copy__` and `__deepcopy__`
 - PR #271 Add NVTX ranges to pygdf
 - PR #311 Document system requirements for conda install

## Bug Fixes

 - PR #337 Retain index on `scale()` function
 - PR #344 Fix test failure due to PyArrow 0.11 Boolean handling
 - PR #364 Remove noexcept from managed_allocator;  CMakeLists fix for NVstrings
 - PR #357 Fix bug that made all series be considered booleans for indexing
 - PR #351 replace conda env configuration for developers
 - PRs #346 #360 Fix CSV reading of negative numbers
 - PR #342 Fix CMake to use conda-installed nvstrings
 - PR #341 Preserve categorical dtype after groupby aggregations
 - PR #315 ReadTheDocs build update to fix missing libcuda.so
 - PR #320 FIX out-of-bounds access error in reductions.cu
 - PR #319 Fix out-of-bounds memory access in libcudf count_valid_bits
 - PR #303 Fix printing empty dataframe


# cuDF 0.2.0 and cuDF 0.1.0

These were initial releases of cuDF based on previously separate pyGDF and libGDF libraries.<|MERGE_RESOLUTION|>--- conflicted
+++ resolved
@@ -10,11 +10,8 @@
 - PR #2653 Add Java bindings for rolling window operations
 - PR #2674 Add __contains__ for Index/Series/Column
 - PR #2722 Add Java bindings for NVTX ranges
-<<<<<<< HEAD
 - PR #2702 Add make_bool to dataset generation functions
-=======
 - PR #2724 Add libcudf support for __contains__
->>>>>>> 4d0f222d
 
 ## Improvements
 

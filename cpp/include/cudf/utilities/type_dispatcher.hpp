--- conflicted
+++ resolved
@@ -322,12 +322,9 @@
         std::forward<Ts>(args)...);
     case DICTIONARY32:
       return f.template operator()<typename IdTypeMap<DICTIONARY32>::type>(
-<<<<<<< HEAD
-          std::forward<Ts>(args)...);
+        std::forward<Ts>(args)...);
     case LIST:
       return f.template operator()<typename IdTypeMap<LIST>::type>(
-=======
->>>>>>> 4cafc989
         std::forward<Ts>(args)...);
     default: {
 #ifndef __CUDA_ARCH__

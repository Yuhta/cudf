--- conflicted
+++ resolved
@@ -37,11 +37,8 @@
 - PR #2669 AVRO reader: fix non-deterministic output
 - PR #2668 Update Java bindings to specify timestamp units for ORC and Parquet readers
 - PR #2679 AVRO reader: fix cuda errors when decoding compressed streams
-<<<<<<< HEAD
 - PR #2692 Add concatenation for data-frame with different headers (empty and non-empty)
-=======
 - PR #2651 Remove nvidia driver installation from ci/cpu/build.sh
->>>>>>> 50a9dc7f
 
 
 # cuDF 0.9.0 (Date TBD)

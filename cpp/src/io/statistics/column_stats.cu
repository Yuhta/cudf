/*
 * Copyright (c) 2019, NVIDIA CORPORATION.
 *
 * Licensed under the Apache License, Version 2.0 (the "License");
 * you may not use this file except in compliance with the License.
 * You may obtain a copy of the License at
 *
 *     http://www.apache.org/licenses/LICENSE-2.0
 *
 * Unless required by applicable law or agreed to in writing, software
 * distributed under the License is distributed on an "AS IS" BASIS,
 * WITHOUT WARRANTIES OR CONDITIONS OF ANY KIND, either express or implied.
 * See the License for the specific language governing permissions and
 * limitations under the License.
 */
#include "column_stats.h"
#include <math_constants.h>
#include <io/utilities/block_utils.cuh>

namespace cudf {
namespace io {

struct stats_state_s
{
    stats_column_desc col;
    statistics_group group;
    statistics_chunk ck;
    volatile statistics_val warp_min[32];
    volatile statistics_val warp_max[32];
    volatile statistics_val warp_sum[32];
};

struct merge_state_s
{
    stats_column_desc col;
    statistics_merge_group group;
    statistics_chunk ck;
    volatile statistics_val warp_min[32];
    volatile statistics_val warp_max[32];
    volatile statistics_val warp_sum[32];
    volatile uint32_t warp_non_nulls[32];
    volatile uint32_t warp_nulls[32];
};


inline __device__ int64_t WarpReduceMinInt(int64_t vmin)
{
    int64_t v = SHFL_XOR(vmin, 1);
    vmin = min(vmin, v);
    v = SHFL_XOR(vmin, 2);
    vmin = min(vmin, v);
    v = SHFL_XOR(vmin, 4);
    vmin = min(vmin, v);
    v = SHFL_XOR(vmin, 8);
    vmin = min(vmin, v);
    v = SHFL_XOR(vmin, 16);
    return min(vmin, v);
}

inline __device__ int64_t WarpReduceMaxInt(int64_t vmax)
{
    int64_t v = SHFL_XOR(vmax, 1);
    vmax = max(vmax, v);
    v = SHFL_XOR(vmax, 2);
    vmax = max(vmax, v);
    v = SHFL_XOR(vmax, 4);
    vmax = max(vmax, v);
    v = SHFL_XOR(vmax, 8);
    vmax = max(vmax, v);
    v = SHFL_XOR(vmax, 16);
    return max(vmax, v);
}

inline __device__ double WarpReduceMinFloat(double vmin)
{
    double v = SHFL_XOR(vmin, 1);
    vmin = fmin(vmin, v);
    v = SHFL_XOR(vmin, 2);
    vmin = fmin(vmin, v);
    v = SHFL_XOR(vmin, 4);
    vmin = fmin(vmin, v);
    v = SHFL_XOR(vmin, 8);
    vmin = fmin(vmin, v);
    v = SHFL_XOR(vmin, 16);
    return fmin(vmin, v);
}

inline __device__ double WarpReduceMaxFloat(double vmax)
{
    double v = SHFL_XOR(vmax, 1);
    vmax = fmax(vmax, v);
    v = SHFL_XOR(vmax, 2);
    vmax = fmax(vmax, v);
    v = SHFL_XOR(vmax, 4);
    vmax = fmax(vmax, v);
    v = SHFL_XOR(vmax, 8);
    vmax = fmax(vmax, v);
    v = SHFL_XOR(vmax, 16);
    return fmax(vmax, v);
}

inline __device__ double WarpReduceSumFloat(double vsum)
{
    double v = SHFL_XOR(vsum, 1);
    if (!isnan(v)) vsum += v;
    v = SHFL_XOR(vsum, 2);
    if (!isnan(v)) vsum += v;
    v = SHFL_XOR(vsum, 4);
    if (!isnan(v)) vsum += v;
    v = SHFL_XOR(vsum, 8);
    if (!isnan(v)) vsum += v;
    v = SHFL_XOR(vsum, 16);
    if (!isnan(v)) vsum += v;
    return vsum;
}


inline __device__ string_stats WarpReduceMinString(const char *smin, uint32_t lmin)
{
    uint32_t len = SHFL_XOR(lmin, 1);
    const char *ptr = reinterpret_cast<const char *>(SHFL_XOR(reinterpret_cast<uintptr_t>(smin), 1));
    if (!smin || (ptr && nvstr_is_lesser(ptr, len, smin, lmin))) {
        smin = ptr;
        lmin = len;
    }
    len = SHFL_XOR(lmin, 2);
    ptr = reinterpret_cast<const char *>(SHFL_XOR(reinterpret_cast<uintptr_t>(smin), 2));
    if (!smin || (ptr && nvstr_is_lesser(ptr, len, smin, lmin))) {
        smin = ptr;
        lmin = len;
    }
    len = SHFL_XOR(lmin, 4);
    ptr = reinterpret_cast<const char *>(SHFL_XOR(reinterpret_cast<uintptr_t>(smin), 4));
    if (!smin || (ptr && nvstr_is_lesser(ptr, len, smin, lmin))) {
        smin = ptr;
        lmin = len;
    }
    len = SHFL_XOR(lmin, 8);
    ptr = reinterpret_cast<const char *>(SHFL_XOR(reinterpret_cast<uintptr_t>(smin), 8));
    if (!smin || (ptr && nvstr_is_lesser(ptr, len, smin, lmin))) {
        smin = ptr;
        lmin = len;
    }
    len = SHFL_XOR(lmin, 16);
    ptr = reinterpret_cast<const char *>(SHFL_XOR(reinterpret_cast<uintptr_t>(smin), 16));
    if (!smin || (ptr && nvstr_is_lesser(ptr, len, smin, lmin))) {
        smin = ptr;
        lmin = len;
    }
    return {smin, lmin};
}

inline __device__ string_stats WarpReduceMaxString(const char *smax, uint32_t lmax)
{
    uint32_t len = SHFL_XOR(lmax, 1);
    const char *ptr = reinterpret_cast<const char *>(SHFL_XOR(reinterpret_cast<uintptr_t>(smax), 1));
    if (!smax || (ptr && nvstr_is_greater(ptr, len, smax, lmax))) {
        smax = ptr;
        lmax = len;
    }
    len = SHFL_XOR(lmax, 2);
    ptr = reinterpret_cast<const char *>(SHFL_XOR(reinterpret_cast<uintptr_t>(smax), 2));
    if (!smax || (ptr && nvstr_is_greater(ptr, len, smax, lmax))) {
        smax = ptr;
        lmax = len;
    }
    len = SHFL_XOR(lmax, 4);
    ptr = reinterpret_cast<const char *>(SHFL_XOR(reinterpret_cast<uintptr_t>(smax), 4));
    if (!smax || (ptr && nvstr_is_greater(ptr, len, smax, lmax))) {
        smax = ptr;
        lmax = len;
    }
    len = SHFL_XOR(lmax, 8);
    ptr = reinterpret_cast<const char *>(SHFL_XOR(reinterpret_cast<uintptr_t>(smax), 8));
    if (!smax || (ptr && nvstr_is_greater(ptr, len, smax, lmax))) {
        smax = ptr;
        lmax = len;
    }
    len = SHFL_XOR(lmax, 16);
    ptr = reinterpret_cast<const char *>(SHFL_XOR(reinterpret_cast<uintptr_t>(smax), 16));
    if (!smax || (ptr && nvstr_is_greater(ptr, len, smax, lmax))) {
        smax = ptr;
        lmax = len;
    }
    return { smax, lmax };
}


void __device__ gatherIntColumnStats(stats_state_s *s, statistics_dtype dtype, uint32_t t)
{
    int64_t vmin = INT64_MAX;
    int64_t vmax = INT64_MIN;
    int64_t vsum = 0;
    int64_t v;
    uint32_t nn_cnt = 0;
    bool has_minmax;
    for (uint32_t i = 0; i < s->group.num_rows; i += 1024) {
        uint32_t r = i + t;
        uint32_t row = r + s->group.start_row;
        const uint32_t *valid_map = s->col.valid_map_base;
        uint32_t is_valid = (r < s->group.num_rows && row < s->col.num_rows) ? (valid_map) ? (valid_map[row >> 5] >> (row & 0x1f)) & 1 : 1 : 0;
        if (is_valid) {
            switch (dtype) {
            case dtype_int32:
            case dtype_date32:
                v = reinterpret_cast<const int32_t *>(s->col.column_data_base)[row];
                break;
            case dtype_int64:
            case dtype_decimal64:
                v = reinterpret_cast<const int64_t *>(s->col.column_data_base)[row];
                break;
            case dtype_int16:
                v = reinterpret_cast<const int16_t *>(s->col.column_data_base)[row];
                break;
            case dtype_timestamp64:
                v = reinterpret_cast<const int64_t *>(s->col.column_data_base)[row];
                if (s->col.ts_scale < -1) {
                    v /= -s->col.ts_scale;
                }
                else if (s->col.ts_scale > 1) {
                    v *= s->col.ts_scale;
                }
                break;
            default:
                v = reinterpret_cast<const int8_t *>(s->col.column_data_base)[row];
                break;
            }
            vmin = min(vmin, v);
            vmax = max(vmax, v);
            vsum += v;
        }
        nn_cnt += __syncthreads_count(is_valid);
    }
    if (!t) {
        s->ck.non_nulls = nn_cnt;
        s->ck.null_count = s->group.num_rows - nn_cnt;
    }
    vmin = WarpReduceMinInt(vmin);
    vmax = WarpReduceMaxInt(vmax);
    vsum = WarpReduceSum32(vsum);
    if (!(t & 0x1f)) {
        s->warp_min[t >> 5].i_val = vmin;
        s->warp_max[t >> 5].i_val = vmax;
        s->warp_sum[t >> 5].i_val = vsum;
    }
    has_minmax = __syncthreads_or(vmin <= vmax);
    if (t < 32 * 1) {
        vmin = WarpReduceMinInt(s->warp_min[t].i_val);
        if (!(t & 0x1f)) {
            s->ck.min_value.i_val = vmin;
            s->ck.has_minmax = (has_minmax);
        }
    }
    else if (t < 32 * 2) {
        vmax = WarpReduceMaxInt(s->warp_max[t & 0x1f].i_val);
        if (!(t & 0x1f)) {
            s->ck.max_value.i_val = vmax;
        }
    }
    else if (t < 32 * 3) {
        vsum = WarpReduceSum32(s->warp_sum[t & 0x1f].i_val);
        if (!(t & 0x1f)) {
            s->ck.sum.i_val = vsum;
            // TODO: For now, don't set the sum flag with 64-bit values so we don't have to check for 64-bit sum overflow
            s->ck.has_sum = (dtype <= dtype_int32 && has_minmax);
        }
    }
}


void __device__ gatherFloatColumnStats(stats_state_s *s, statistics_dtype dtype, uint32_t t)
{
    double vmin = CUDART_INF;
    double vmax = -CUDART_INF;
    double vsum = 0;
    double v;
    uint32_t nn_cnt = 0;
    bool has_minmax;
    for (uint32_t i = 0; i < s->group.num_rows; i += 1024) {
        uint32_t r = i + t;
        uint32_t row = r + s->group.start_row;
        const uint32_t *valid_map = s->col.valid_map_base;
        uint32_t is_valid = (r < s->group.num_rows && row < s->col.num_rows) ? (valid_map) ? (valid_map[row >> 5] >> (row & 0x1f)) & 1 : 1 : 0;
        if (is_valid) {
            if (dtype == dtype_float64) {
                v = reinterpret_cast<const double *>(s->col.column_data_base)[row];
            }
            else {
                v = reinterpret_cast<const float *>(s->col.column_data_base)[row];
            }
            if (v < vmin) {
                vmin = v;
            }
            if (v > vmax) {
                vmax = v;
            }
        }
        nn_cnt += __syncthreads_count(is_valid);
    }
    if (!t) {
        s->ck.non_nulls = nn_cnt;
        s->ck.null_count = s->group.num_rows - nn_cnt;
    }
    vmin = WarpReduceMinFloat(vmin);
    vmax = WarpReduceMaxFloat(vmax);
    vsum = WarpReduceSumFloat(vsum);
    if (!(t & 0x1f)) {
        s->warp_min[t >> 5].fp_val = vmin;
        s->warp_max[t >> 5].fp_val = vmax;
        s->warp_sum[t >> 5].fp_val = vsum;
    }
    has_minmax = __syncthreads_or(vmin <= vmax);
    if (t < 32 * 1) {
        vmin = WarpReduceMinFloat(s->warp_min[t].fp_val);
        if (!(t & 0x1f)) {
            s->ck.min_value.fp_val = (vmin != 0.0) ? vmin : CUDART_NEG_ZERO;
            s->ck.has_minmax = (has_minmax);
        }
    }
    else if (t < 32 * 2) {
        vmax = WarpReduceMaxFloat(s->warp_max[t & 0x1f].fp_val);
        if (!(t & 0x1f)) {
            s->ck.max_value.fp_val = (vmax != 0.0) ? vmax : CUDART_ZERO;
        }
    }
    else if (t < 32 * 3) {
        vsum = WarpReduceSumFloat(s->warp_sum[t & 0x1f].fp_val);
        if (!(t & 0x1f)) {
            s->ck.sum.fp_val = vsum;
            s->ck.has_sum = (has_minmax); // Implies sum is valid as well
        }
    }
}


// FIXME: Use native libcudf string type
struct nvstrdesc_s {
    const char *ptr;
    size_t count;
};


void __device__ gatherStringColumnStats(stats_state_s *s, uint32_t t)
{
    uint32_t len_sum = 0;
    const char *smin = nullptr;
    const char *smax = nullptr;
    uint32_t lmin = 0;
    uint32_t lmax = 0;
    uint32_t nn_cnt = 0;
    bool has_minmax;
    string_stats minval, maxval;

    for (uint32_t i = 0; i < s->group.num_rows; i += 1024) {
        uint32_t r = i + t;
        uint32_t row = r + s->group.start_row;
        const uint32_t *valid_map = s->col.valid_map_base;
        uint32_t is_valid = (r < s->group.num_rows && row < s->col.num_rows) ? (valid_map) ? (valid_map[row >> 5] >> (row & 0x1f)) & 1 : 1 : 0;
        if (is_valid) {
            const nvstrdesc_s *str_col = reinterpret_cast<const nvstrdesc_s *>(s->col.column_data_base);
            uint32_t len = (uint32_t)str_col[row].count;
            const char *ptr = str_col[row].ptr;
            len_sum += len;
            if (!smin || nvstr_is_lesser(ptr, len, smin, lmin)) {
                lmin = len;
                smin = ptr;
            }
            if (!smax || nvstr_is_greater(ptr, len, smax, lmax)) {
                lmax = len;
                smax = ptr;
            }
        }
        nn_cnt += __syncthreads_count(is_valid);
    }
    if (!t) {
        s->ck.non_nulls = nn_cnt;
        s->ck.null_count = s->group.num_rows - nn_cnt;
    }
    minval = WarpReduceMinString(smin, lmin);
    maxval = WarpReduceMaxString(smax, lmax);
    len_sum = WarpReduceSum32(len_sum);
    if (!(t & 0x1f)) {
        s->warp_min[t >> 5].str_val.ptr = minval.ptr;
        s->warp_min[t >> 5].str_val.length = minval.length;
        s->warp_max[t >> 5].str_val.ptr = maxval.ptr;
        s->warp_max[t >> 5].str_val.length = maxval.length;
        s->warp_sum[t >> 5].str_val.length = len_sum;
    }
    has_minmax = __syncthreads_or(smin != nullptr);
    if (t < 32 * 1) {
        minval = WarpReduceMinString(s->warp_min[t].str_val.ptr, s->warp_min[t].str_val.length);
        if (!(t & 0x1f)) {
            s->ck.min_value.str_val.ptr = minval.ptr;
            s->ck.min_value.str_val.length = minval.length;
            s->ck.has_minmax = has_minmax;
        }
    }
    else if (t < 32 * 2) {
        maxval = WarpReduceMaxString(s->warp_max[t & 0x1f].str_val.ptr, s->warp_max[t & 0x1f].str_val.length);
        if (!(t & 0x1f)) {
            s->ck.max_value.str_val.ptr = maxval.ptr;
            s->ck.max_value.str_val.length = maxval.length;
        }
    }
    else if (t < 32 * 3) {
        len_sum = WarpReduceSum32(s->warp_sum[t & 0x1f].str_val.length);
        if (!(t & 0x1f)) {
            s->ck.sum.i_val = len_sum;
            s->ck.has_sum = has_minmax;
        }
    }
}

/**
 * @brief Gather column chunk statistics (min/max values, sum and null count)
 * for a group of rows.
 **/
// blockDim {1024,1,1}
__global__ void __launch_bounds__(1024, 1)
gpuGatherColumnStatistics(statistics_chunk *chunks, const statistics_group *groups)
{
    __shared__ __align__(8) stats_state_s state_g;

    stats_state_s *const s = &state_g;
    uint32_t t = threadIdx.x;
    statistics_dtype dtype;

    if (t < sizeof(statistics_group) / sizeof(uint32_t)) {
        reinterpret_cast<uint32_t *>(&s->group)[t] = reinterpret_cast<const uint32_t *>(&groups[blockIdx.x])[t];
    }
    if (t < sizeof(statistics_chunk) / sizeof(uint32_t)) {
        reinterpret_cast<uint32_t *>(&s->ck)[t] = 0;
    }
    __syncthreads();
    if (t < sizeof(stats_column_desc) / sizeof(uint32_t)) {
        reinterpret_cast<uint32_t *>(&s->col)[t] = reinterpret_cast<const uint32_t *>(s->group.col)[t];
    }
    __syncthreads();
    dtype = s->col.stats_dtype;
<<<<<<< HEAD
    if (dtype >= dtype_bool && dtype <= dtype_timestamp64) {
=======
    if (dtype >= dtype_bool8 && dtype <= dtype_decimal64) {
>>>>>>> 4429d8d2
        gatherIntColumnStats(s, dtype, t);
    }
    else if (dtype >= dtype_float32 && dtype <= dtype_float64) {
        gatherFloatColumnStats(s, dtype, t);
    }
    else if (dtype == dtype_string) {
        gatherStringColumnStats(s, t);
    }
    __syncthreads();
    if (t < sizeof(statistics_chunk) / sizeof(uint32_t)) {
        reinterpret_cast<uint32_t *>(&chunks[blockIdx.x])[t] = reinterpret_cast<uint32_t *>(&s->ck)[t];
    }
}


void __device__ mergeIntColumnStats(merge_state_s *s, statistics_dtype dtype, const statistics_chunk *ck_in, uint32_t num_chunks, uint32_t t)
{
    int64_t vmin = INT64_MAX;
    int64_t vmax = INT64_MIN;
    int64_t vsum = 0;
    uint32_t non_nulls = 0;
    uint32_t null_count = 0;
    bool has_minmax;
    for (uint32_t i = t; i < num_chunks; i += 1024) {
        const statistics_chunk *ck = &ck_in[i];
        if (ck->has_minmax) {
            vmin = min(vmin, ck->min_value.i_val);
            vmax = max(vmax, ck->max_value.i_val);
        }
        if (ck->has_sum) {
            vsum += ck->sum.i_val;
        }
        non_nulls += ck->non_nulls;
        null_count += ck->null_count;
    }
    non_nulls = WarpReduceSum32(non_nulls);
    null_count = WarpReduceSum32(null_count);
    vmin = WarpReduceMinInt(vmin);
    vmax = WarpReduceMaxInt(vmax);
    vsum = WarpReduceSum32(vsum);
    if (!(t & 0x1f)) {
        s->warp_non_nulls[t >> 5] = non_nulls;
        s->warp_nulls[t >> 5] = null_count;
        s->warp_min[t >> 5].i_val = vmin;
        s->warp_max[t >> 5].i_val = vmax;
        s->warp_sum[t >> 5].i_val = vsum;
    }
    has_minmax = __syncthreads_or(vmin <= vmax);
    if (t < 32 * 1) {
        vmin = WarpReduceMinInt(s->warp_min[t].i_val);
        if (!(t & 0x1f)) {
            s->ck.min_value.i_val = vmin;
            s->ck.has_minmax = (has_minmax);
        }
    }
    else if (t < 32 * 2) {
        vmax = WarpReduceMaxInt(s->warp_max[t & 0x1f].i_val);
        if (!(t & 0x1f)) {
            s->ck.max_value.i_val = vmax;
        }
    }
    else if (t < 32 * 3) {
        vsum = WarpReduceSum32(s->warp_sum[t & 0x1f].i_val);
        if (!(t & 0x1f)) {
            s->ck.sum.i_val = vsum;
            // TODO: For now, don't set the sum flag with 64-bit values so we don't have to check for 64-bit sum overflow
            s->ck.has_sum = (dtype <= dtype_int32 && has_minmax);
        }
    }
    else if (t < 32 * 4) {
        non_nulls = WarpReduceSum32(s->warp_non_nulls[t & 0x1f]);
        if (!(t & 0x1f)) {
            s->ck.non_nulls = non_nulls;
        }
    }
    else if (t < 32 * 5) {
        null_count = WarpReduceSum32(s->warp_nulls[t & 0x1f]);
        if (!(t & 0x1f)) {
            s->ck.null_count = null_count;
        }
    }
}


void __device__ mergeFloatColumnStats(merge_state_s *s, const statistics_chunk *ck_in, uint32_t num_chunks, uint32_t t)
{
    double vmin = CUDART_INF;
    double vmax = -CUDART_INF;
    double vsum = 0;
    uint32_t non_nulls = 0;
    uint32_t null_count = 0;
    bool has_minmax;
    for (uint32_t i = t; i < num_chunks; i += 1024) {
        const statistics_chunk *ck = &ck_in[i];
        if (ck->has_minmax) {
            double v0 = ck->min_value.fp_val;
            double v1 = ck->max_value.fp_val;
            if (v0 < vmin) {
                vmin = v0;
            }
            if (v1 > vmax) {
                vmax = v1;
            }
        }
        if (ck->has_sum) {
            vsum += ck->sum.fp_val;
        }
        non_nulls += ck->non_nulls;
        null_count += ck->null_count;
    }
    non_nulls = WarpReduceSum32(non_nulls);
    null_count = WarpReduceSum32(null_count);
    vmin = WarpReduceMinFloat(vmin);
    vmax = WarpReduceMaxFloat(vmax);
    vsum = WarpReduceSumFloat(vsum);
    if (!(t & 0x1f)) {
        s->warp_non_nulls[t >> 5] = non_nulls;
        s->warp_nulls[t >> 5] = null_count;
        s->warp_min[t >> 5].fp_val = vmin;
        s->warp_max[t >> 5].fp_val = vmax;
        s->warp_sum[t >> 5].fp_val = vsum;
    }
    has_minmax = __syncthreads_or(vmin <= vmax);
    if (t < 32 * 1) {
        vmin = WarpReduceMinFloat(s->warp_min[t].fp_val);
        if (!(t & 0x1f)) {
            s->ck.min_value.fp_val = (vmin != 0.0) ? vmin : CUDART_NEG_ZERO;
            s->ck.has_minmax = (has_minmax);
        }
    }
    else if (t < 32 * 2) {
        vmax = WarpReduceMaxFloat(s->warp_max[t & 0x1f].fp_val);
        if (!(t & 0x1f)) {
            s->ck.max_value.fp_val = (vmax != 0.0) ? vmax : CUDART_ZERO;
        }
    }
    else if (t < 32 * 3) {
        vsum = WarpReduceSumFloat(s->warp_sum[t & 0x1f].fp_val);
        if (!(t & 0x1f)) {
            s->ck.sum.fp_val = vsum;
            s->ck.has_sum = (has_minmax); // Implies sum is valid as well
        }
    }
    else if (t < 32 * 4) {
        non_nulls = WarpReduceSum32(s->warp_non_nulls[t & 0x1f]);
        if (!(t & 0x1f)) {
            s->ck.non_nulls = non_nulls;
        }
    }
    else if (t < 32 * 5) {
        null_count = WarpReduceSum32(s->warp_nulls[t & 0x1f]);
        if (!(t & 0x1f)) {
            s->ck.null_count = null_count;
        }
    }
}


void __device__ mergeStringColumnStats(merge_state_s *s, const statistics_chunk *ck_in, uint32_t num_chunks, uint32_t t)
{
    uint32_t len_sum = 0;
    const char *smin = nullptr;
    const char *smax = nullptr;
    uint32_t lmin = 0;
    uint32_t lmax = 0;
    uint32_t non_nulls = 0;
    uint32_t null_count = 0;
    bool has_minmax;
    string_stats minval, maxval;

    for (uint32_t i = t; i < num_chunks; i += 1024) {
        const statistics_chunk *ck = &ck_in[i];
        if (ck->has_minmax) {
            
            uint32_t len0 = ck->min_value.str_val.length;
            const char *ptr0 = ck->min_value.str_val.ptr;
            uint32_t len1 = ck->max_value.str_val.length;
            const char *ptr1 = ck->max_value.str_val.ptr;
            if (!smin || (ptr0 && nvstr_is_lesser(ptr0, len0, smin, lmin))) {
                lmin = len0;
                smin = ptr0;
            }
            if (!smax || (ptr1 && nvstr_is_greater(ptr1, len1, smax, lmax))) {
                lmax = len1;
                smax = ptr1;
            }
        }
        if (ck->has_sum) {
            len_sum += (uint32_t)ck->sum.i_val;
        }
        non_nulls += ck->non_nulls;
        null_count += ck->null_count;
    }
    non_nulls = WarpReduceSum32(non_nulls);
    null_count = WarpReduceSum32(null_count);
    minval = WarpReduceMinString(smin, lmin);
    maxval = WarpReduceMaxString(smax, lmax);
    len_sum = WarpReduceSum32(len_sum);
    if (!(t & 0x1f)) {
        s->warp_non_nulls[t >> 5] = non_nulls;
        s->warp_nulls[t >> 5] = null_count;
        s->warp_min[t >> 5].str_val.ptr = minval.ptr;
        s->warp_min[t >> 5].str_val.length = minval.length;
        s->warp_max[t >> 5].str_val.ptr = maxval.ptr;
        s->warp_max[t >> 5].str_val.length = maxval.length;
        s->warp_sum[t >> 5].str_val.length = len_sum;
    }
    has_minmax = __syncthreads_or(smin != nullptr);
    if (t < 32 * 1) {
        minval = WarpReduceMinString(s->warp_min[t].str_val.ptr, s->warp_min[t].str_val.length);
        if (!(t & 0x1f)) {
            s->ck.min_value.str_val.ptr = minval.ptr;
            s->ck.min_value.str_val.length = minval.length;
            s->ck.has_minmax = has_minmax;
        }
    }
    else if (t < 32 * 2) {
        maxval = WarpReduceMaxString(s->warp_max[t & 0x1f].str_val.ptr, s->warp_max[t & 0x1f].str_val.length);
        if (!(t & 0x1f)) {
            s->ck.max_value.str_val.ptr = maxval.ptr;
            s->ck.max_value.str_val.length = maxval.length;
        }
    }
    else if (t < 32 * 3) {
        len_sum = WarpReduceSum32(s->warp_sum[t & 0x1f].str_val.length);
        if (!(t & 0x1f)) {
            s->ck.sum.i_val = len_sum;
            s->ck.has_sum = has_minmax;
        }
    }
    else if (t < 32 * 4) {
        non_nulls = WarpReduceSum32(s->warp_non_nulls[t & 0x1f]);
        if (!(t & 0x1f)) {
            s->ck.non_nulls = non_nulls;
        }
    }
    else if (t < 32 * 5) {
        null_count = WarpReduceSum32(s->warp_nulls[t & 0x1f]);
        if (!(t & 0x1f)) {
            s->ck.null_count = null_count;
        }
    }
}

/**
 * @brief Combine multiple statistics chunk together to form new statistics chunks
 **/
// blockDim {1024,1,1}
__global__ void __launch_bounds__(1024, 1)
gpuMergeColumnStatistics(statistics_chunk *chunks_out, const statistics_chunk *chunks_in, const statistics_merge_group *groups)
{
    __shared__ __align__(8) merge_state_s state_g;

    merge_state_s *const s = &state_g;
    uint32_t t = threadIdx.x;
    statistics_dtype dtype;

    if (t < sizeof(statistics_merge_group) / sizeof(uint32_t)) {
        reinterpret_cast<uint32_t *>(&s->group)[t] = reinterpret_cast<const uint32_t *>(&groups[blockIdx.x])[t];
    }
    __syncthreads();
    if (t < sizeof(stats_column_desc) / sizeof(uint32_t)) {
        reinterpret_cast<uint32_t *>(&s->col)[t] = reinterpret_cast<const uint32_t *>(s->group.col)[t];
    }
    __syncthreads();
    dtype = s->col.stats_dtype;

<<<<<<< HEAD
    if (dtype >= dtype_bool && dtype <= dtype_timestamp64) {
=======
    if (dtype >= dtype_bool8 && dtype <= dtype_decimal64) {
>>>>>>> 4429d8d2
        mergeIntColumnStats(s, dtype, chunks_in + s->group.start_chunk, s->group.num_chunks, t);
    }
    else if (dtype >= dtype_float32 && dtype <= dtype_float64) {
        mergeFloatColumnStats(s, chunks_in + s->group.start_chunk, s->group.num_chunks, t);
    }
    else if (dtype == dtype_string) {
        mergeStringColumnStats(s, chunks_in + s->group.start_chunk, s->group.num_chunks, t);
    }

    __syncthreads();
    if (t < sizeof(statistics_chunk) / sizeof(uint32_t)) {
        reinterpret_cast<uint32_t *>(&chunks_out[blockIdx.x])[t] = reinterpret_cast<uint32_t *>(&s->ck)[t];
    }
}


/**
 * @brief Launches kernel to gather column statistics
 *
 * @param[out] chunks Statistics results [num_chunks]
 * @param[in] groups Statistics row groups [num_chunks]
 * @param[in] num_chunks Number of chunks & rowgroups
 * @param[in] stream CUDA stream to use, default 0
 *
 * @return cudaSuccess if successful, a CUDA error code otherwise
 **/
cudaError_t GatherColumnStatistics(statistics_chunk *chunks, const statistics_group *groups, uint32_t num_chunks, cudaStream_t stream)
{
    gpuGatherColumnStatistics <<< num_chunks, 1024, 0, stream >>> (chunks, groups);
    return cudaSuccess;
}

/**
 * @brief Launches kernel to merge column statistics
 *
 * @param[out] chunks_out Statistics results [num_chunks]
 * @param[out] chunks_in Input statistics
 * @param[in] groups Statistics groups [num_chunks]
 * @param[in] num_chunks Number of chunks & groups
 * @param[in] stream CUDA stream to use, default 0
 *
 * @return cudaSuccess if successful, a CUDA error code otherwise
 **/
cudaError_t MergeColumnStatistics(statistics_chunk *chunks_out, const statistics_chunk *chunks_in,
                                  const statistics_merge_group *groups, uint32_t num_chunks, cudaStream_t stream)
{
    gpuMergeColumnStatistics <<< num_chunks, 1024, 0, stream >>> (chunks_out, chunks_in, groups);
    return cudaSuccess;
}


} // namespace io
} // namespace cudf
<|MERGE_RESOLUTION|>--- conflicted
+++ resolved
@@ -437,11 +437,7 @@
     }
     __syncthreads();
     dtype = s->col.stats_dtype;
-<<<<<<< HEAD
-    if (dtype >= dtype_bool && dtype <= dtype_timestamp64) {
-=======
-    if (dtype >= dtype_bool8 && dtype <= dtype_decimal64) {
->>>>>>> 4429d8d2
+    if (dtype >= dtype_bool && dtype <= dtype_decimal64) {
         gatherIntColumnStats(s, dtype, t);
     }
     else if (dtype >= dtype_float32 && dtype <= dtype_float64) {
@@ -709,11 +705,7 @@
     __syncthreads();
     dtype = s->col.stats_dtype;
 
-<<<<<<< HEAD
-    if (dtype >= dtype_bool && dtype <= dtype_timestamp64) {
-=======
-    if (dtype >= dtype_bool8 && dtype <= dtype_decimal64) {
->>>>>>> 4429d8d2
+    if (dtype >= dtype_bool && dtype <= dtype_decimal64) {
         mergeIntColumnStats(s, dtype, chunks_in + s->group.start_chunk, s->group.num_chunks, t);
     }
     else if (dtype >= dtype_float32 && dtype <= dtype_float64) {

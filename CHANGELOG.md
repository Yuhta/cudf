# cuDF 0.14.0 (Date TBD)

## New Features

- PR #4472 Add new `partition` API to replace `scatter_to_tables`.
- PR #4626 LogBase binops

## Improvements

- PR #4531 Add doc note on conda `channel_priority`
- PR #4479 Adding cuda 10.2 support via conda environment file addition
- PR #4486 Remove explicit template parameter from detail::scatter.
- PR #4471 Consolidate partitioning functionality into a single header.
- PR #4498 Adds in support for chunked writers to java
- PR #4073 Enable contiguous split java test
- PR #4527 Add JNI and java bindings for matches_re
- PR #4606 Fix `scan` unit test and upgrade to more appropriate algorithms
- PR #4527 Add JNI and java bindings for `matches_re`
- PR #4599 Add Java and JNI bindings for string replace
- PR #4655 Raise error for list like dtypes in cudf
- PR #4548 Remove string_view is_null method
- PR #4645 Add Alias for `kurtosis` as `kurt`
- PR #4668 Add Java bindings for log2/log10 unary ops and log_base binary op
- PR #4616 Enable different RMM allocation modes in unit tests
- PR #4700 Expose events and more stream functionality in java
- PR #4699 Make Java's MemoryBuffer public and add MemoryBuffer.slice
- PR #4691 Fix compiler argument syntax for ccache

## Bug Fixes

- PR #4386 Update Java package to 0.14
- PR #4402 Fix `cudf::strings::join_strings` logic with all-null strings and null narep
- PR #4610 Fix validity bug in string scalar factory
- PR #4570 Fixing loc ordering issue in dataframe
- PR #4612 Fix invalid index handling in cudf:dictionary:add-keys call to gather
- PR #4614 Fix cuda-memcheck errors found in column_tests.cu and copying/utility_tests.cu
- PR #4614 Fix cuda-memcheck errors found in `column_tests.cu` and `copying/utility_tests.cu`
- PR #4639 Fix java column of empty strings issue
- PR #4613 Fix issue related to downcasting in `.loc`
- PR #4615 Fix potential OOB write in ORC writer compression stage
- PR #4587 Fix non-regex libcudf contains methods to return true when target is an empty string
- PR #4617 Fix memory leak in aggregation object destructor
- PR #4633 String concatenation fix in `DataFrame.rename`
- PR #4609 Fix to handle `Series.factorize` when index is set
- PR #4659 Fix strings::replace_re handling empty regex pattern
- PR #4652 Fix misaligned error when computing regex device structs
- PR #4651 Fix hashing benchmark missing includes
- PR #4673 Fix regex infinite loop while parsing invalid quantifier pattern
- PR #4679 Fix comments for make_dictionary_column factory functions
- PR #4711 Fix column leaks in Java unit test
- PR #4722 Fix strings::pad when using pad::both with odd width
- PR #4725 Fix issue java with not setting GPU on background thread


# cuDF 0.13.0 (Date TBD)

## New Features

- PR #4360 Added Java bindings for bitwise shift operators
- PR #3577 Add initial dictionary support to column classes
- PR #3777 Add support for dictionary column in gather
- PR #3693 add string support, skipna to scan operation
- PR #3662 Define and implement `shift`.
- PR #3861 Added Series.sum feature for String
- PR #4069 Added cast of numeric columns from/to String
- PR #3681 Add cudf::experimental::boolean_mask_scatter
- PR #4040 Add support for n-way merge of sorted tables
- PR #4053 Multi-column quantiles.
- PR #4100 Add set_keys function for dictionary columns
- PR #3894 Add remove_keys functions for dictionary columns
- PR #4107 Add groupby nunique aggregation
- PR #4235 Port nvtx.pyx to use non-legacy libcudf APIs
- PR #4153 Support Dask serialization protocol on cuDF objects
- PR #4127 Add python API for n-way sorted merge (merge_sorted)
- PR #4164 Add Buffer "constructor-kwargs" header
- PR #4172 Add groupby nth aggregation
- PR #4159 Add COUNT aggregation that includes null values
- PR #4190 Add libcudf++ transpose Cython implementation
- PR #4063 Define and implement string capitalize and title API
- PR #4217 Add libcudf++ quantiles Cython implementation
- PR #4216 Add cudf.Scalar Python type
- PR #3782 Add `fixed_point` class to support DecimalType
- PR #4272 Add stable sorted order
- PR #4129 Add libcudf++ interleave_columns and tile Cython implementation
- PR #4262 Port unaryops.pyx to use libcudf++ APIs
- PR #4276 Port avro.pyx to libcudf++
- PR #4259 Ability to create Java host buffers from memory-mapped files
- PR #4240 Add groupby::groups()
- PR #4294 Add Series rank and Dataframe rank
- PR #4304 Add new NVTX infrastructure and add ranges to all top-level compute APIs.
- PR #4319 Add repartition_by_hash API to dask_cudf
- PR #4315 ShiftLeft, ShiftRight, ShiftRightUnsigned binops
- PR #4321 Expose Python Semi and Anti Joins
- PR #4291 Add Java callback support for RMM events
- PR #4298 Port orc.pyx to libcudf++
- PR #4344 Port concat.pyx to libcudf++
- PR #4329 Add support for dictionary columns in scatter
- PR #4352 Add factory function make_column_from_scalar
- PR #4381 Add Java support for copying buffers with asynchronous streams
- PR #4288 Add libcudf++ shift Cython implementation
- PR #4338 Add cudf::sequence() for generating an incrementing list of numeric values
- PR #4456 Add argmin/max and string min/max to sort groupby
- PR #4564 Added Java bindings for clamp operator.
- PR #4602 Add Cython bindings for functions in `datetime.hpp`
- PR #4670 Add java and JNI bindings for contains_re
- PR #4363 Grouped Rolling Window support

## Improvements

<<<<<<< HEAD
- PR #4331 Improved test for double that considers an epsilon
=======
- PR #4641 Add replace example in dataframe.py and update 10min.ipynb
>>>>>>> b762e2a6
- PR #4140 Add cudf series examples and corr() method for dataframe in dataframe.py
- PR #4187 exposed getNativeView method in Java bindings
- PR #3525 build.sh option to disable nvtx
- PR #3748 Optimize hash_partition using shared memory
- PR #3808 Optimize hash_partition using shared memory and cub block scan
- PR #3698 Add count_(un)set_bits functions taking multiple ranges and updated slice to compute null counts at once.
- PR #3909 Move java backend to libcudf++
- PR #3971 Adding `as_table` to convert Column to Table in python
- PR #3910 Adding sinh, cosh, tanh, asinh, acosh, atanh cube root and rint unary support.
- PR #3972 Add Java bindings for left_semi_join and left_anti_join
- PR #3975 Simplify and generalize data handling in `Buffer`
- PR #3985 Update RMM include files and remove extraneously included header files.
- PR #3601 Port UDF functionality for rolling windows to libcudf++
- PR #3911 Adding null boolean handling for copy_if_else
- PR #4003 Drop old `to_device` utility wrapper function
- PR #4002 Adding to_frame and fix for categorical column issue
- PR #4009 build script update to enable cudf build without installing
- PR #3897 Port cuIO JSON reader to cudf::column types
- PR #4008 Eliminate extra copy in column constructor
- PR #4013 Add cython definition for io readers cudf/io/io_types.hpp
- PR #4028 Port json.pyx to use new libcudf APIs
- PR #4014 ORC/Parquet: add count parameter to stripe/rowgroup-based reader API
- PR #3880 Add aggregation infrastructure support for cudf::reduce
- PR #4059 Add aggregation infrastructure support for cudf::scan 
- PR #4021 Change quantiles signature for clarity.
- PR #4057 Handle offsets in cython Column class
- PR #4045 Reorganize `libxx` directory
- PR #4029 Port stream_compaction.pyx to use libcudf++ APIs
- PR #4031 Docs build scripts and instructions update
- PR #4062 Improve how java classifiers are produced
- PR #4038 JNI and Java support for is_nan and is_not_nan
- PR #3786 Adding string support to rolling_windows
- PR #4067 Removed unused `CATEGORY` type ID.
- PR #3891 Port NVStrings (r)split_record to contiguous_(r)split_record
- PR #4070 Port NVText normalize_spaces to use libcudf strings column
- PR #4072 Allow round_robin_partition to single partition
- PR #4064 Add cudaGetDeviceCount to JNI layer
- PR #4075 Port nvtext ngrams-tokenize to libcudf++
- PR #4087 Add support for writing large Parquet files in a chunked manner.
- PR #3716 Update cudf.to_parquet to use new GPU accelerated Parquet writer
- PR #4083 Use two partitions in test_groupby_multiindex_reset_index
- PR #4071 Add Java bindings for round robin partition
- PR #4079 Simply use `mask.size` to create the array view
- PR #4092 Keep mask on GPU for bit unpacking
- PR #4081 Copy from `Buffer`'s pointer directly to host
- PR #4105 Change threshold of using optimized hash partition code
- PR #4101 Redux serialize `Buffer` directly with `__cuda_array_interface__`
- PR #4098 Remove legacy calls from libcudf strings column code
- PR #4044 Port join.pyx to use libcudf++ APIs
- PR #4111 Use `Buffer`'s to serialize `StringColumn`
- PR #4567 Optimize `__reduce__` in `StringColumn`
- PR #4590 Register a few more types for Dask serialization
- PR #4113 Get `len` of `StringColumn`s without `nvstrings`
- PR #4147 Remove workaround for UNKNOWN_NULL_COUNT in contiguous_split.
- PR #4130 Renames in-place `cudf::experimental::fill` to `cudf::experimental::fill_in_place`
- PR #4136 Add `Index.names` property
- PR #4139 Port rolling.pyx to new libcudf APIs
- PR #4143 Renames in-place `cudf::experimental::copy_range` to `cudf::experimental::copy_range_in_place`
- PR #4144 Release GIL when calling libcudf++ functions
- PR #4082 Rework MultiColumns in cuDF
- PR #4149 Use "type-serialized" for pickled types like Dask
- PR #4174 Port hash groupby to libcudf++
- PR #4171 Split java host and device vectors to make a vector truly immutable
- PR #4167 Port `search` to libcudf++ (support multi-column searchsorted)
- PR #4163 Assert Dask CUDA serializers have `Buffer` frames
- PR #4165 List serializable classes once
- PR #4168 IO readers: do not create null mask for non-nullable columns
- PR #4177 Use `uint8` type for host array copy of `Buffer`
- PR #4183 Update Google Test Execution
- PR #4182 Rename cuDF serialize functions to be more generic
- PR #4176 Add option to parallelize setup.py's cythonize
- PR #4191 Porting sort.pyx to use new libcudf APIs
- PR #4196 reduce CHANGELOG.md merge conflicts
- PR #4197 Added notebook testing to gpuCI gpu build
- PR #4220 Port strings wrap functionality.
- PR #4204 Port nvtext create-ngrams function
- PR #4219 Port dlpack.pyx to use new libcudf APIs
- PR #4225 Remove stale notebooks
- PR #4233 Porting replace.pyx to use new libcudf APIs
- PR #4223 Fix a few of the Cython warnings
- PR #4224 Optimize concatenate for many columns
- PR #4234 Add BUILD_LEGACY_TESTS cmake option
- PR #4231 Support for custom cuIO data_sink classes.
- PR #4251 Add class to docs in `dask-cudf` `derived_from`
- PR #4261 libxx Cython reorganization
- PR #4274 Support negative position values in slice_strings
- PR #4282 Porting nvstrings conversion functions from new libcudf++ to Python/Cython
- PR #4290 Port Parquet to use new libcudf APIs
- PR #4299 Convert cudf::shift to column-based api
- PR #4301 Add support for writing large ORC files in a chunked manner
- PR #4306 Use libcudf++ `unary.pyx` cast instead of legacy cast
- PR #4295 Port reduce.pyx to libcudf++ API
- PR #4305 Move gpuarrow.pyx and related libarrow_cuda files into `_libxx`
- PR #4244 Port nvstrings Substring Gather/Scatter functions to cuDF Python/Cython
- PR #4280 Port nvstrings Numeric Handling functions to cuDF Python/Cython
- PR #4278 Port filling.pyx to libcudf++ API
- PR #4328 Add memory threshold callbacks for Java RMM event handler
- PR #4336 Move a bunch of internal nvstrings code to use native StringColumns
- PR #4166 Port `is_sorted.pyx` to use libcudf++ APIs
- PR #4351 Remove a bunch of internal usage of Numba; set rmm as cupy allocator
- PR #4333 nvstrings case/capitalization cython bindings
- PR #4345 Removed an undesirable backwards include from /include to /src in cuIO writers.hpp
- PR #4367 Port copying.pyx to use new libcudf
- PR #4362 Move pq_chunked_state struct into it's own header to match how orc writer is doing it.
- PR #4339 Port libcudf strings `wrap` api to cython/python
- PR #4236 Update dask_cudf.io.to_parquet to use cudf to_parquet
- PR #4311 Port nvstrings String Manipulations functions to cuDF Python/Cython
- PR #4373 Port nvstrings Regular Expressions functions to cuDF Python/Cython
- PR #4308 Replace dask_cudf sort_values and improve set_index
- PR #4407 Enable `.str.slice` & `.str.get` and `.str.zfill` unit-tests
- PR #4412 Require Dask + Distributed 2.12.0+
- PR #4377 Support loading avro files that contain nested arrays
- PR #4436 Enable `.str.cat` and fix `.str.split` on python side
- PR #4405 Port nvstrings (Sub)string Comparisons functions to cuDF Python/Cython
- PR #4316 Add Java and JNI bindings for substring expression
- PR #4314 Add Java and JNI bindings for string contains
- PR #4461 Port nvstrings Miscellaneous functions to cuDF Python/Cython
- PR #4495 Port nvtext to cuDF Python/Cython
- PR #4503 Port binaryop.pyx to libcudf++ API
- PR #4499 Adding changes to handle include `keep_index` and `RangeIndex`
- PR #4533 Import `tlz` for optional `cytoolz` support
- PR #4493 Skip legacy testing in CI
- PR #4346 Port groupby Cython/Python to use libcudf++ API
- PR #4524 Updating `__setitem__` for DataFrame to use scalar scatter
- PR #4611 Fix to use direct slicing in iloc for multiindex than using gather under `_get_row_major`
- PR #4534 Disable deprecation warnings as errors.
- PR #4542 Remove RMM init/finalize in cudf test fixture.
- PR #4506 Check for multi-dimensional data in column/Series creation
- PR #4549 Add option to disable deprecation warnings.
- PR #4516 Add negative value support for `.str.get`
- PR #4563 Remove copying to host for metadata generation in `generate_pandas_metadata`
- PR #4554 Removed raw RMM allocation from `column_device_view`
- PR #4619 Remove usage of `nvstrings` in `data_array_view`
- PR #4654 Upgrade version of `numba` required to `>=0.48.0`

## Bug Fixes

- PR #3888 Drop `ptr=None` from `DeviceBuffer` call
- PR #3976 Fix string serialization and memory_usage method to be consistent
- PR #3902 Fix conversion of large size GPU array to dataframe
- PR #3953 Fix overflow in column_buffer when computing the device buffer size
- PR #3959 Add missing hash-dispatch function for cudf.Series
- PR #3970 Fix for Series Pickle
- PR #3964 Restore legacy NVStrings and NVCategory dependencies in Java jar
- PR #3982 Fix java unary op enum and add missing ops
- PR #3999 Fix issue serializing empty string columns (java)
- PR #3979 Add `name` to Series serialize and deserialize
- PR #4005 Fix null mask allocation bug in gather_bitmask
- PR #4000 Fix dask_cudf sort_values performance for single partitions
- PR #4007 Fix for copy_bitmask issue with uninitialized device_buffer
- PR #4037 Fix JNI quantile compile issue
- PR #4054 Fixed JNI to deal with reduction API changes
- PR #4052 Fix for round-robin when num_partitions divides nrows.
- PR #4061 Add NDEBUG guard on `constexpr_assert`.
- PR #4049 Fix `cudf::split` issue returning one less than expected column vectors
- PR #4065 Parquet writer: fix for out-of-range dictionary indices
- PR #4066 Fixed mismatch with dtype enums
- PR #4078 Fix joins for when column_in_common input parameter is empty
- PR #4080 Fix multi-index dask test with sort issue
- PR #4084 Update Java for removal of CATEGORY type
- PR #4086 ORC reader: fix potentially incorrect timestamp decoding in the last rowgroup
- PR #4089 Fix dask groupby mutliindex test case issues in join
- PR #4097 Fix strings concatenate logic with column offsets
- PR #4076 All null string entries should have null data buffer
- PR #4109 Use rmm::device_vector instead of thrust::device_vector
- PR #4113 Use `.nvstrings` in `StringColumn.sum(...)`
- PR #4116 Fix a bug in contiguous_split() where tables with mixed column types could corrupt string output
- PR #4125 Fix type enum to account for added Dictionary type in `types.hpp`
- PR #4132 Fix `hash_partition` null mask allocation
- PR #4137 Update Java for mutating fill and rolling window changes
- PR #4184 Add missing except+ to Cython bindings
- PR #4141 Fix NVStrings test_convert failure in 10.2 build
- PR #4156 Make fill/copy_range no-op on empty columns
- PR #4158 Fix merge issue with empty table return if one of the two tables are empty
- PR #4162 Properly handle no index metadata generation for to_parquet
- PR #4175 Fix `__sizeof__` calculation in `StringColumn`
- PR #4155 Update groupby group_offsets size and fix unnecessary device dispatch.
- PR #4186 Fix from_timestamps 12-hour specifiers support
- PR #4198 Fix constructing `RangeIndex` from `range`
- PR #4192 Parquet writer: fix OOB read when computing string hash
- PR #4201 Fix java window tests
- PR #4199 Fix potential race condition in memcpy_block
- PR #4221 Fix series dict alignment to not drop index name
- PR #4218 Fix `get_aggregation` definition with `except *`
- PR #4215 Fix performance regression in strings::detail::concatenate
- PR #4214 Alter ValueError exception for GPU accelerated Parquet writer to properly report `categorical` columns are not supported.
- PR #4232 Fix handling empty tuples of children in string columns
- PR #4222 Fix no-return compile error in binop-null-test
- PR #4242 Fix for rolling tests CI failure
- PR #4245 Fix race condition in parquet reader
- PR #4253 Fix dictionary decode and set_keys with column offset
- PR #4258 Fix dask-cudf losing index name in `reset_index`
- PR #4268 Fix java build for hash aggregate
- PR #4275 Fix bug in searching nullable values in non-nullable search space in `upper_bound`
- PR #4273 Fix losing `StringIndex` name in dask `_meta_nonempty`
- PR #4279 Fix converting `np.float64` to Scalar
- PR #4285 Add init files for cython pkgs and fix `setup.py`
- PR #4287 Parquet reader: fix empty string potentially read as null
- PR #4310 Fix empty values case in groupby
- PR #4297 Fix specification of package_data in setup.py
- PR #4302 Fix `_is_local_filesystem` check
- PR #4303 Parquet reader: fix empty columns missing from table
- PR #4317 Fix fill() when using string_scalar with an empty string
- PR #4324 Fix slice_strings for out-of-range start position value
- PR #4115 Serialize an empty column table with non zero rows
- PR #4327 Preemptive dispatch fix for changes in dask#5973
- PR #4379 Correct regex reclass count variable to number of pairs instead of the number of literals
- PR #4364 Fix libcudf zfill strings to ignore '+/-' chars
- PR #4358 Fix strings::concat where narep is an empty string
- PR #4369 Fix race condition in gpuinflate
- PR #4390 Disable ScatterValid and ScatterNull legacy tests
- PR #4399 Make scalar destructor virtual.
- PR #4398 Fixes the failure in groupby in MIN/MAX on strings when some groups are empty
- PR #4406 Fix sorted merge issue with null values and ascending=False
- PR #4445 Fix string issue for parquet reader and support `keep_index` for `scatter_to_tables`
- PR #4423 Tighten up Dask serialization checks
- PR #4537 Use `elif` in Dask deserialize check
- PR #4682 Include frame lengths in Dask serialized header
- PR #4438 Fix repl-template error for replace_with_backrefs
- PR #4434 Fix join_strings logic with all-null strings and non-null narep
- PR #4465 Fix use_pandas_index having no effect in libcudf++ parquet reader
- PR #4464 Update Cmake to always link in libnvToolsExt
- PR #4467 Fix dropna issue for a DataFrame having np.nan
- PR #4480 Fix string_scalar.value to return an empty string_view for empty string-scalar
- PR #4474 Fix to not materialize RangeIndex in copy_categories
- PR #4496 Skip tests which require 2+ GPUs
- PR #4494 Update Java memory event handler for new RMM resource API
- PR #4505 Fix 0 length buffers during serialization
- PR #4482 Fix `.str.rsplit`, `.str.split`, `.str.find`, `.str.rfind`, `.str.index`, `.str.rindex` and enable related tests
- PR #4513 Backport scalar virtual destructor fix
- PR #4519 Remove `n` validation for `nlargest` & `nsmallest` and add negative support for `n`
- PR #4596 Fix `_popn` issue with performance
- PR #4526 Fix index slicing issue for index incase of an empty dataframe
- PR #4538 Fix cudf::strings::slice_strings(step=-1) for empty strings
- PR #4557 Disable compile-errors on deprecation warnings, for JNI
- PR #4669 Fix `dask_cudf` categorical nonempty meta handling
- PR #4576 Fix typo in `serialize.py`
- PR #4571 Load JNI native dependencies for Scalar class
- PR #4598 Fix to handle `pd.DataFrame` in `DataFrame.__init__`
- PR #4594 Fix exec dangling pointer issue in legacy groupby
- PR #4591 Fix issue when reading consecutive rowgroups
- PR #4600 Fix missing include in benchmark_fixture.hpp
- PR #4588 Fix ordering issue in `MultiIndex`
- PR #4632 Fix handling of empty inputs to concatenate
- PR #4630 Remove dangling reference to RMM exec policy in drop duplicates tests.
- PR #4625 Fix hash-based repartition bug in dask_cudf
- PR #4662 Fix to handle `keep_index` in `partition_by_hash`
- PR #4683 Fix Slicing issue with categorical column in DataFrame
- PR #4676 Fix bug in `_shuffle_group` for repartition
- PR #4681 Fix `test_repr` tests that were generating a `RangeIndex` for column names
- PR #4729 Fix `fsspec` versioning to prevent dask test failures


# cuDF 0.12.0 (04 Feb 2020)

## New Features

- PR #3759 Updated 10 Minutes with clarification on how `dask_cudf` uses `cudf` API
- PR #3224 Define and implement new join APIs.
- PR #3284 Add gpu-accelerated parquet writer
- PR #3254 Python redesign for libcudf++
- PR #3336 Add `from_dlpack` and `to_dlpack`
- PR #3555 Add column names support to libcudf++ io readers and writers
- PR #3527 Add string functionality for merge API
- PR #3610 Add memory_usage to DataFrame and Series APIs
- PR #3557 Add contiguous_split() function.
- PR #3619 Support CuPy 7
- PR #3604 Add nvtext ngrams-tokenize function
- PR #3403 Define and implement new stack + tile APIs
- PR #3627 Adding cudf::sort and cudf::sort_by_key
- PR #3597 Implement new sort based groupby
- PR #3776 Add column equivalence comparator (using epsilon for float equality)
- PR #3667 Define and implement round-robin partition API.
- PR #3690 Add bools_to_mask
- PR #3761 Introduce a Frame class and make Index, DataFrame and Series subclasses
- PR #3538 Define and implement left semi join and left anti join
- PR #3683 Added support for multiple delimiters in `nvtext.token_count()`
- PR #3792 Adding is_nan and is_notnan
- PR #3594 Adding clamp support to libcudf++

## Improvements

- PR #3124 Add support for grand-children in cudf column classes
- PR #3292 Port NVStrings regex contains function
- PR #3409 Port NVStrings regex replace function
- PR #3417 Port NVStrings regex findall function
- PR #3351 Add warning when filepath resolves to multiple files in cudf readers
- PR #3370 Port NVStrings strip functions
- PR #3453 Port NVStrings IPv4 convert functions to cudf strings column
- PR #3441 Port NVStrings url encode/decode to cudf strings column
- PR #3364 Port NVStrings split functions
- PR #3463 Port NVStrings partition/rpartition to cudf strings column
- PR #3502 ORC reader: add option to read DECIMALs as INT64
- PR #3461 Add a new overload to allocate_like() that takes explicit type and size params.
- PR #3590 Specialize hash functions for floating point
- PR #3569 Use `np.asarray` in `StringColumn.deserialize`
- PR #3553 Support Python NoneType in numeric binops
- PR #3511 Support DataFrame / Series mixed arithmetic
- PR #3567 Include `strides` in `__cuda_array_interface__`
- PR #3608 Update OPS codeowner group name
- PR #3431 Port NVStrings translate to cudf strings column
- PR #3507 Define and implement new binary operation APIs
- PR #3620 Add stream parameter to unary ops detail API
- PR #3593 Adding begin/end for mutable_column_device_view
- PR #3587 Merge CHECK_STREAM & CUDA_CHECK_LAST to CHECK_CUDA
- PR #3733 Rework `hash_partition` API
- PR #3655 Use move with make_pair to avoid copy construction
- PR #3402 Define and implement new quantiles APIs
- PR #3612 Add ability to customize the JIT kernel cache path
- PR #3647 Remove PatchedNumbaDeviceArray with CuPy 6.6.0
- PR #3641 Remove duplicate definitions of CUDA_DEVICE_CALLABLE
- PR #3640 Enable memory_usage in dask_cudf (also adds pd.Index from_pandas)
- PR #3654 Update Jitify submodule ref to include gcc-8 fix
- PR #3639 Define and implement `nans_to_nulls`
- PR #3561 Rework contains implementation in search
- PR #3616 Add aggregation infrastructure for argmax/argmin.
- PR #3673 Parquet reader: improve rounding of timestamp conversion to seconds
- PR #3699 Stringify libcudacxx headers for binary op JIT
- PR #3697 Improve column insert performance for wide frames
- PR #3653 Make `gather_bitmask_kernel` more reusable.
- PR #3710 Remove multiple CMake configuration steps from root build script
- PR #3657 Define and implement compiled binops for string column comparisons
- PR #3520 Change read_parquet defaults and add warnings
- PR #3780 Java APIs for selecting a GPU
- PR #3796 Improve on round-robin with the case when number partitions greater than number of rows.
- PR #3805 Avoid CuPy 7.1.0 for now
- PR #3758 detail::scatter variant with map iterator support
- PR #3882 Fail loudly when creating a StringColumn from nvstrings with > MAX_VAL(int32) bytes
- PR #3823 Add header file for detail search functions
- PR #2438 Build GBench Benchmarks in CI
- PR #3713 Adding aggregation support to rolling_window
- PR #3875 Add abstract sink for IO writers, used by ORC and Parquet writers for now
- PR #3916 Refactor gather bindings

## Bug Fixes

- PR #3618 Update 10 minutes to cudf and cupy to hide warning that were being shown in the docs
- PR #3550 Update Java package to 0.12
- PR #3549 Fix index name issue with iloc with RangeIndex
- PR #3562 Fix 4GB limit for gzipped-compressed csv files
- PR #2981 enable build.sh to build all targets without installation
- PR #3563 Use `__cuda_array_interface__` for serialization
- PR #3564 Fix cuda memory access error in gather_bitmask_kernel
- PR #3548 Replaced CUDA_RT_CALL with CUDA_TRY
- PR #3486 Pandas > 0.25 compatability
- PR #3622 Fix new warnings and errors when building with gcc-8
- PR #3588 Remove avro reader column order reversal
- PR #3629 Fix hash map test failure
- PR #3637 Fix sorted set_index operations in dask_cudf
- PR #3663 Fix libcudf++ ORC reader microseconds and milliseconds conversion
- PR #3668 Fixing CHECK_CUDA debug build issue
- PR #3684 Fix ends_with logic for matching string case
- PR #3691 Fix create_offsets to handle offset correctly
- PR #3687 Fixed bug while passing input GPU memory pointer in `nvtext.scatter_count()`
- PR #3701 Fix hash_partition hashing all columns instead of columns_to_hash
- PR #3694 Allow for null columns parameter in `csv_writer`
- PR #3706 Removed extra type-dispatcher call from merge
- PR #3704 Changed the default delimiter to `whitespace` for nvtext methods.
- PR #3741 Construct DataFrame from dict-of-Series with alignment
- PR #3724 Update rmm version to match release
- PR #3743 Fix for `None` data in `__array_interface__`
- PR #3731 Fix performance of zero sized dataframe slice
- PR #3709 Fix inner_join incorrect result issue
- PR #3734 Update numba to 0.46 in conda files
- PR #3738 Update libxx cython types.hpp path
- PR #3672 Fix to_host issue with column_view having offset
- PR #3730 CSV reader: Set invalid float values to NaN/null
- PR #3670 Floor when casting between timestamps of different precisions
- PR #3728 Fix apply_boolean_mask issue with non-null string column
- PR #3769 Don't look for a `name` attribute in column
- PR #3783 Bind cuDF operators to Dask Dataframe
- PR #3775 Fix segfault when reading compressed CSV files larger than 4GB
- PR #3799 Align indices of Series inputs when adding as columns to DataFrame
- PR #3803 Keep name when unpickling Index objects
- PR #3804 Fix cuda crash in AVRO reader
- PR #3766 Remove references to cudf::type_id::CATEGORY from IO code
- PR #3817 Don't always deepcopy an index
- PR #3821 Fix OOB read in gpuinflate prefetcher
- PR #3829 Parquet writer: fix empty dataframe causing cuda launch errors
- PR #3835 Fix memory leak in Cython when dealing with nulls in string columns
- PR #3866 Remove unnecessary if check in NVStrings.create_offsets
- PR #3858 Fixes the broken debug build after #3728
- PR #3850 Fix merge typecast scope issue and resulting memory leak
- PR #3855 Fix MultiColumn recreation with reset_index
- PR #3869 Fixed size calculation in NVStrings::byte_count()
- PR #3868 Fix apply_grouped moving average example
- PR #3900 Properly link `NVStrings` and `NVCategory` into tests
- PR #3868 Fix apply_grouped moving average example
- PR #3871 Fix `split_out` error
- PR #3886 Fix string column materialization from column view
- PR #3893 Parquet reader: fix segfault reading empty parquet file
- PR #3931 Dask-cudf groupby `.agg` multicolumn handling fix
- PR #4017 Fix memory leaks in `GDF_STRING` cython handling and `nans_to_nulls` cython


# cuDF 0.11.0 (11 Dec 2019)

## New Features

- PR #2905 Added `Series.median()` and null support for `Series.quantile()`
- PR #2930 JSON Reader: Support ARROW_RANDOM_FILE input
- PR #2956 Add `cudf::stack` and `cudf::tile`
- PR #2980 Added nvtext is_vowel/is_consonant functions
- PR #2987 Add `inplace` arg to `DataFrame.reset_index` and `Series`
- PR #3011 Added libcudf++ transition guide
- PR #3129 Add strings column factory from `std::vector`s
- PR #3054 Add parquet reader support for decimal data types
- PR #3022 adds DataFrame.astype for cuDF dataframes
- PR #2962 Add isnull(), notnull() and related functions
- PR #3025 Move search files to legacy
- PR #3068 Add `scalar` class
- PR #3094 Adding `any` and `all` support from libcudf
- PR #3130 Define and implement new `column_wrapper`
- PR #3143 Define and implement new copying APIs `slice` and `split`
- PR #3161 Move merge files to legacy
- PR #3079 Added support to write ORC files given a local path
- PR #3192 Add dtype param to cast `DataFrame` on init
- PR #3213 Port cuIO to libcudf++
- PR #3222 Add nvtext character tokenizer
- PR #3223 Java expose underlying buffers
- PR #3300 Add `DataFrame.insert`
- PR #3263 Define and implement new `valid_if`
- PR #3278 Add `to_host` utility to copy `column_view` to host
- PR #3087 Add new cudf::experimental bool8 wrapper
- PR #3219 Construct column from column_view
- PR #3250 Define and implement new merge APIs
- PR #3144 Define and implement new hashing APIs `hash` and `hash_partition`
- PR #3229 Define and implement new search APIs
- PR #3308 java add API for memory usage callbacks
- PR #2691 Row-wise reduction and scan operations via CuPy
- PR #3291 Add normalize_nans_and_zeros
- PR #3187 Define and implement new replace APIs
- PR #3356 Add vertical concatenation for table/columns
- PR #3344 java split API
- PR #2791 Add `groupby.std()`
- PR #3368 Enable dropna argument in dask_cudf groupby
- PR #3298 add null replacement iterator for column_device_view
- PR #3297 Define and implement new groupby API.
- PR #3396 Update device_atomics with new bool8 and timestamp specializations
- PR #3411 Java host memory management API
- PR #3393 Implement df.cov and enable covariance/correlation in dask_cudf
- PR #3401 Add dask_cudf ORC writer (to_orc)
- PR #3331 Add copy_if_else
- PR #3427 Define and Implement new multi-search API
- PR #3442 Add Bool-index + Multi column + DataFrame support for set-item
- PR #3172 Define and implement new fill/repeat/copy_range APIs
- PR #3490 Add pair iterators for columns
- PR #3497 Add DataFrame.drop(..., inplace=False) argument
- PR #3469 Add string functionality for replace API
- PR #3273 Define and implement new reduction APIs

## Improvements

- PR #2904 Move gpu decompressors to cudf::io namespace
- PR #2977 Moved old C++ test utilities to legacy directory.
- PR #2965 Fix slow orc reader perf with large uncompressed blocks
- PR #2995 Move JIT type utilities to legacy directory
- PR #2927 Add ``Table`` and ``TableView`` extension classes that wrap legacy cudf::table
- PR #3005 Renames `cudf::exp` namespace to `cudf::experimental`
- PR #3008 Make safe versions of `is_null` and `is_valid` in `column_device_view`
- PR #3026 Move fill and repeat files to legacy
- PR #3027 Move copying.hpp and related source to legacy folder
- PR #3014 Snappy decompression optimizations
- PR #3032 Use `asarray` to coerce indices to a NumPy array
- PR #2996 IO Readers: Replace `cuio::device_buffer` with `rmm::device_buffer`
- PR #3051 Specialized hash function for strings column
- PR #3065 Select and Concat for cudf::experimental::table
- PR #3080 Move `valid_if.cuh` to `legacy/`
- PR #3052 Moved replace.hpp functionality to legacy
- PR #3091 Move join files to legacy
- PR #3092 Implicitly init RMM if Java allocates before init
- PR #3029 Update gdf_ numeric types with stdint and move to cudf namespace
- PR #3052 Moved replace.hpp functionality to legacy
- PR #2955 Add cmake option to only build for present GPU architecture
- PR #3070 Move functions.h and related source to legacy
- PR #2951 Allow set_index to handle a list of column names
- PR #3093 Move groupby files to legacy
- PR #2988 Removing GIS functionality (now part of cuSpatial library)
- PR #3067 Java method to return size of device memory buffer
- PR #3083 Improved some binary operation tests to include null testing.
- PR #3084 Update to arrow-cpp and pyarrow 0.15.0
- PR #3071 Move cuIO to legacy
- PR #3126 Round 2 of snappy decompression optimizations
- PR #3046 Define and implement new copying APIs `empty_like` and `allocate_like`
- PR #3128 Support MultiIndex in DataFrame.join
- PR #2971 Added initial gather and scatter methods for strings_column_view
- PR #3133 Port NVStrings to cudf column: count_characters and count_bytes
- PR #2991 Added strings column functions concatenate and join_strings
- PR #3028 Define and implement new `gather` APIs.
- PR #3135 Add nvtx utilities to cudf::nvtx namespace
- PR #3021 Java host side concat of serialized buffers
- PR #3138 Move unary files to legacy
- PR #3170 Port NVStrings substring functions to cudf strings column
- PR #3159 Port NVStrings is-chars-types function to cudf strings column
- PR #3154 Make `table_view_base.column()` const and add `mutable_table_view.column()`
- PR #3175 Set cmake cuda version variables
- PR #3171 Move deprecated error macros to legacy
- PR #3191 Port NVStrings integer convert ops to cudf column
- PR #3189 Port NVStrings find ops to cudf column
- PR #3352 Port NVStrings convert float functions to cudf strings column
- PR #3193 Add cuPy as a formal dependency
- PR #3195 Support for zero columned `table_view`
- PR #3165 Java device memory size for string category
- PR #3205 Move transform files to legacy
- PR #3202 Rename and move error.hpp to public headers
- PR #2878 Use upstream merge code in dask_cudf
- PR #3217 Port NVStrings upper and lower case conversion functions
- PR #3350 Port NVStrings booleans convert functions
- PR #3231 Add `column::release()` to give up ownership of contents.
- PR #3157 Use enum class rather than enum for mask_allocation_policy
- PR #3232 Port NVStrings datetime conversion to cudf strings column
- PR #3136 Define and implement new transpose API
- PR #3237 Define and implement new transform APIs
- PR #3245 Move binaryop files to legacy
- PR #3241 Move stream_compaction files to legacy
- PR #3166 Move reductions to legacy
- PR #3261 Small cleanup: remove `== true`
- PR #3271 Update rmm API based on `rmm.reinitialize(...)` change
- PR #3266 Remove optional checks for CuPy
- PR #3268 Adding null ordering per column feature when sorting
- PR #3239 Adding floating point specialization to comparators for NaNs
- PR #3270 Move predicates files to legacy
- PR #3281 Add to_host specialization for strings in column test utilities
- PR #3282 Add `num_bitmask_words`
- PR #3252 Add new factory methods to include passing an existing null mask
- PR #3288 Make `bit.cuh` utilities usable from host code.
- PR #3287 Move rolling windows files to legacy
- PR #3182 Define and implement new unary APIs `is_null` and `is_not_null`
- PR #3314 Drop `cython` from run requirements
- PR #3301 Add tests for empty column wrapper.
- PR #3294 Update to arrow-cpp and pyarrow 0.15.1
- PR #3310 Add `row_hasher` and `element_hasher` utilities
- PR #3272 Support non-default streams when creating/destroying hash maps
- PR #3286 Clean up the starter code on README
- PR #3332 Port NVStrings replace to cudf strings column
- PR #3354 Define and implement new `scatter` APIs
- PR #3322 Port NVStrings pad operations to cudf strings column
- PR #3345 Add cache member for number of characters in string_view class
- PR #3299 Define and implement new `is_sorted` APIs
- PR #3328 Partition by stripes in dask_cudf ORC reader
- PR #3243 Use upstream join code in dask_cudf
- PR #3371 Add `select` method to `table_view`
- PR #3309 Add java and JNI bindings for search bounds
- PR #3305 Define and implement new rolling window APIs
- PR #3380 Concatenate columns of strings
- PR #3382 Add fill function for strings column
- PR #3391 Move device_atomics_tests.cu files to legacy
- PR #3303 Define and implement new stream compaction APIs `copy_if`, `drop_nulls`,
           `apply_boolean_mask`, `drop_duplicate` and `unique_count`.
- PR #3387 Strings column gather function
- PR #3440 Strings column scatter function
- PR #3389 Move quantiles.hpp + group_quantiles.hpp files to legacy
- PR #3397 Port unary cast to libcudf++
- PR #3398 Move reshape.hpp files to legacy
- PR #3395 Port NVStrings regex extract to cudf strings column
- PR #3423 Port NVStrings htoi to cudf strings column
- PR #3425 Strings column copy_if_else implementation
- PR #3422 Move utilities to legacy
- PR #3201 Define and implement new datetime_ops APIs
- PR #3421 Port NVStrings find_multiple to cudf strings column
- PR #3448 Port scatter_to_tables to libcudf++
- PR #3458 Update strings sections in the transition guide
- PR #3462 Add `make_empty_column` and update `empty_like`.
- PR #3465 Port `aggregation` traits and utilities.
- PR #3214 Define and implement new unary operations APIs
- PR #3475 Add `bitmask_to_host` column utility
- PR #3487 Add is_boolean trait and random timestamp generator for testing
- PR #3492 Small cleanup (remove std::abs) and comment
- PR #3407 Allow multiple row-groups per task in dask_cudf read_parquet
- PR #3512 Remove unused CUDA conda labels
- PR #3500 cudf::fill()/cudf::repeat() support for strings columns.
- PR #3438 Update scalar and scalar_device_view to better support strings
- PR #3414 Add copy_range function for strings column
- PR #3685 Add string support to contiguous_split.
- PR #3471 Add scalar/column, column/scalar and scalar/scalar overloads to copy_if_else.
- PR #3451 Add support for implicit typecasting of join columns

## Bug Fixes

- PR #2895 Fixed dask_cudf group_split behavior to handle upstream rearrange_by_divisions
- PR #3048 Support for zero columned tables
- PR #3030 Fix snappy decoding regression in PR #3014
- PR #3041 Fixed exp to experimental namespace name change issue
- PR #3056 Add additional cmake hint for finding local build of RMM files
- PR #3060 Move copying.hpp includes to legacy
- PR #3139 Fixed java RMM auto initalization
- PR #3141 Java fix for relocated IO headers
- PR #3149 Rename column_wrapper.cuh to column_wrapper.hpp
- PR #3168 Fix mutable_column_device_view head const_cast
- PR #3199 Update JNI includes for legacy moves
- PR #3204 ORC writer: Fix ByteRLE encoding of NULLs
- PR #2994 Fix split_out-support but with hash_object_dispatch
- PR #3212 Fix string to date casting when format is not specified
- PR #3218 Fixes `row_lexicographic_comparator` issue with handling two tables
- PR #3228 Default initialize RMM when Java native dependencies are loaded
- PR #3012 replacing instances of `to_gpu_array` with `mem`
- PR #3236 Fix Numba 0.46+/CuPy 6.3 interface compatibility
- PR #3276 Update JNI includes for legacy moves
- PR #3256 Fix orc writer crash with multiple string columns
- PR #3211 Fix breaking change caused by rapidsai/rmm#167
- PR #3265 Fix dangling pointer in `is_sorted`
- PR #3267 ORC writer: fix incorrect ByteRLE encoding of long literal runs
- PR #3277 Fix invalid reference to deleted temporary in `is_sorted`.
- PR #3274 ORC writer: fix integer RLEv2 mode2 unsigned base value encoding
- PR #3279 Fix shutdown hang issues with pinned memory pool init executor
- PR #3280 Invalid children check in mutable_column_device_view
- PR #3289 fix java memory usage API for empty columns
- PR #3293 Fix loading of csv files zipped on MacOS (disabled zip min version check)
- PR #3295 Fix storing storing invalid RMM exec policies.
- PR #3307 Add pd.RangeIndex to from_pandas to fix dask_cudf meta_nonempty bug
- PR #3313 Fix public headers including non-public headers
- PR #3318 Revert arrow to 0.15.0 temporarily to unblock downstream projects CI
- PR #3317 Fix index-argument bug in dask_cudf parquet reader
- PR #3323 Fix `insert` non-assert test case
- PR #3341 Fix `Series` constructor converting NoneType to "None"
- PR #3326 Fix and test for detail::gather map iterator type inference
- PR #3334 Remove zero-size exception check from make_strings_column factories
- PR #3333 Fix compilation issues with `constexpr` functions not marked `__device__`
- PR #3340 Make all benchmarks use cudf base fixture to initialize RMM pool
- PR #3337 Fix Java to pad validity buffers to 64-byte boundary
- PR #3362 Fix `find_and_replace` upcasting series for python scalars and lists
- PR #3357 Disabling `column_view` iterators for non fixed-width types
- PR #3383 Fix : properly compute null counts for rolling_window.
- PR #3386 Removing external includes from `column_view.hpp`
- PR #3369 Add write_partition to dask_cudf to fix to_parquet bug
- PR #3388 Support getitem with bools when DataFrame has a MultiIndex
- PR #3408 Fix String and Column (De-)Serialization
- PR #3372 Fix dask-distributed scatter_by_map bug
- PR #3419 Fix a bug in parse_into_parts (incomplete input causing walking past the end of string).
- PR #3413 Fix dask_cudf read_csv file-list bug
- PR #3416 Fix memory leak in ColumnVector when pulling strings off the GPU
- PR #3424 Fix benchmark build by adding libcudacxx to benchmark's CMakeLists.txt
- PR #3435 Fix diff and shift for empty series
- PR #3439 Fix index-name bug in StringColumn concat
- PR #3445 Fix ORC Writer default stripe size
- PR #3459 Fix printing of invalid entries
- PR #3466 Fix gather null mask allocation for invalid index
- PR #3468 Fix memory leak issue in `drop_duplicates`
- PR #3474 Fix small doc error in capitalize Docs
- PR #3491 Fix more doc errors in NVStrings
- PR #3478 Fix as_index deep copy via Index.rename inplace arg
- PR #3476 Fix ORC reader timezone conversion
- PR #3188 Repr slices up large DataFrames
- PR #3519 Fix strings column concatenate handling zero-sized columns
- PR #3530 Fix copy_if_else test case fail issue
- PR #3523 Fix lgenfe issue with debug build
- PR #3532 Fix potential use-after-free in cudf parquet reader
- PR #3540 Fix unary_op null_mask bug and add missing test cases
- PR #3559 Use HighLevelGraph api in DataFrame constructor (Fix upstream compatibility)
- PR #3572 Fix CI Issue with hypothesis tests that are flaky


# cuDF 0.10.0 (16 Oct 2019)

## New Features

- PR #2423 Added `groupby.quantile()`
- PR #2522 Add Java bindings for NVStrings backed upper and lower case mutators
- PR #2605 Added Sort based groupby in libcudf
- PR #2607 Add Java bindings for parsing JSON
- PR #2629 Add dropna= parameter to groupby
- PR #2585 ORC & Parquet Readers: Remove millisecond timestamp restriction
- PR #2507 Add GPU-accelerated ORC Writer
- PR #2559 Add Series.tolist()
- PR #2653 Add Java bindings for rolling window operations
- PR #2480 Merge `custreamz` codebase into `cudf` repo
- PR #2674 Add __contains__ for Index/Series/Column
- PR #2635 Add support to read from remote and cloud sources like s3, gcs, hdfs
- PR #2722 Add Java bindings for NVTX ranges
- PR #2702 Add make_bool to dataset generation functions
- PR #2394 Move `rapidsai/custrings` into `cudf`
- PR #2734 Final sync of custrings source into cudf
- PR #2724 Add libcudf support for __contains__
- PR #2777 Add python bindings for porter stemmer measure functionality
- PR #2781 Add issorted to is_monotonic
- PR #2685 Add cudf::scatter_to_tables and cython binding
- PR #2743 Add Java bindings for NVStrings timestamp2long as part of String ColumnVector casting
- PR #2785 Add nvstrings Python docs
- PR #2786 Add benchmarks option to root build.sh
- PR #2802 Add `cudf::repeat()` and `cudf.Series.repeat()`
- PR #2773 Add Fisher's unbiased kurtosis and skew for Series/DataFrame
- PR #2748 Parquet Reader: Add option to specify loading of PANDAS index
- PR #2807 Add scatter_by_map to DataFrame python API
- PR #2836 Add nvstrings.code_points method
- PR #2844 Add Series/DataFrame notnull
- PR #2858 Add GTest type list utilities
- PR #2870 Add support for grouping by Series of arbitrary length
- PR #2719 Series covariance and Pearson correlation
- PR #2207 Beginning of libcudf overhaul: introduce new column and table types
- PR #2869 Add `cudf.CategoricalDtype`
- PR #2838 CSV Reader: Support ARROW_RANDOM_FILE input
- PR #2655 CuPy-based Series and Dataframe .values property
- PR #2803 Added `edit_distance_matrix()` function to calculate pairwise edit distance for each string on a given nvstrings object.
- PR #2811 Start of cudf strings column work based on 2207
- PR #2872 Add Java pinned memory pool allocator
- PR #2969 Add findAndReplaceAll to ColumnVector
- PR #2814 Add Datetimeindex.weekday
- PR #2999 Add timestamp conversion support for string categories
- PR #2918 Add cudf::column timestamp wrapper types

## Improvements

- PR #2578 Update legacy_groupby to use libcudf group_by_without_aggregation
- PR #2581 Removed `managed` allocator from hash map classes.
- PR #2571 Remove unnecessary managed memory from gdf_column_concat
- PR #2648 Cython/Python reorg
- PR #2588 Update Series.append documentation
- PR #2632 Replace dask-cudf set_index code with upstream
- PR #2682 Add cudf.set_allocator() function for easier allocator init
- PR #2642 Improve null printing and testing
- PR #2747 Add missing Cython headers / cudftestutil lib to conda package for cuspatial build
- PR #2706 Compute CSV format in device code to speedup performance
- PR #2673 Add support for np.longlong type
- PR #2703 move dask serialization dispatch into cudf
- PR #2728 Add YYMMDD to version tag for nightly conda packages
- PR #2729 Handle file-handle input in to_csv
- PR #2741 CSV Reader: Move kernel functions into its own file
- PR #2766 Improve nvstrings python cmake flexibility
- PR #2756 Add out_time_unit option to csv reader, support timestamp resolutions
- PR #2771 Stopgap alias for to_gpu_matrix()
- PR #2783 Support mapping input columns to function arguments in apply kernels
- PR #2645 libcudf unique_count for Series.nunique
- PR #2817 Dask-cudf: `read_parquet` support for remote filesystems
- PR #2823 improve java data movement debugging
- PR #2806 CSV Reader: Clean-up row offset operations
- PR #2640 Add dask wait/persist exmaple to 10 minute guide
- PR #2828 Optimizations of kernel launch configuration for `DataFrame.apply_rows` and `DataFrame.apply_chunks`
- PR #2831 Add `column` argument to `DataFrame.drop`
- PR #2775 Various optimizations to improve __getitem__ and __setitem__ performance
- PR #2810 cudf::allocate_like can optionally always allocate a mask.
- PR #2833 Parquet reader: align page data allocation sizes to 4-bytes to satisfy cuda-memcheck
- PR #2832 Using the new Python bindings for UCX
- PR #2856 Update group_split_cudf to use scatter_by_map
- PR #2890 Optionally keep serialized table data on the host.
- PR #2778 Doc: Updated and fixed some docstrings that were formatted incorrectly.
- PR #2830 Use YYMMDD tag in custreamz nightly build
- PR #2875 Java: Remove synchronized from register methods in MemoryCleaner
- PR #2887 Minor snappy decompression optimization
- PR #2899 Use new RMM API based on Cython
- PR #2788 Guide to Python UDFs
- PR #2919 Change java API to use operators in groupby namespace
- PR #2909 CSV Reader: Avoid row offsets host vector default init
- PR #2834 DataFrame supports setting columns via attribute syntax `df.x = col`
- PR #3147 DataFrame can be initialized from rows via list of tuples
- PR #3539 Restrict CuPy to 6

## Bug Fixes

- PR #2584 ORC Reader: fix parsing of `DECIMAL` index positions
- PR #2619 Fix groupby serialization/deserialization
- PR #2614 Update Java version to match
- PR #2601 Fixes nlargest(1) issue in Series and Dataframe
- PR #2610 Fix a bug in index serialization (properly pass DeviceNDArray)
- PR #2621 Fixes the floordiv issue of not promoting float type when rhs is 0
- PR #2611 Types Test: fix static casting from negative int to string
- PR #2618 IO Readers: Fix datasource memory map failure for multiple reads
- PR #2628 groupby_without_aggregation non-nullable input table produces non-nullable output
- PR #2615 fix string category partitioning in java API
- PR #2641 fix string category and timeunit concat in the java API
- PR #2649 Fix groupby issue resulting from column_empty bug
- PR #2658 Fix astype() for null categorical columns
- PR #2660 fix column string category and timeunit concat in the java API
- PR #2664 ORC reader: fix `skip_rows` larger than first stripe
- PR #2654 Allow Java gdfOrderBy to work with string categories
- PR #2669 AVRO reader: fix non-deterministic output
- PR #2668 Update Java bindings to specify timestamp units for ORC and Parquet readers
- PR #2679 AVRO reader: fix cuda errors when decoding compressed streams
- PR #2692 Add concatenation for data-frame with different headers (empty and non-empty)
- PR #2651 Remove nvidia driver installation from ci/cpu/build.sh
- PR #2697 Ensure csv reader sets datetime column time units
- PR #2698 Return RangeIndex from contiguous slice of RangeIndex
- PR #2672 Fix null and integer handling in round
- PR #2704 Parquet Reader: Fix crash when loading string column with nulls
- PR #2725 Fix Jitify issue with running on Turing using CUDA version < 10
- PR #2731 Fix building of benchmarks
- PR #2738 Fix java to find new NVStrings locations
- PR #2736 Pin Jitify branch to v0.10 version
- PR #2742 IO Readers: Fix possible silent failures when creating `NvStrings` instance
- PR #2753 Fix java quantile API calls
- PR #2762 Fix validity processing for time in java
- PR #2796 Fix handling string slicing and other nvstrings delegated methods with dask
- PR #2769 Fix link to API docs in README.md
- PR #2772 Handle multiindex pandas Series #2772
- PR #2749 Fix apply_rows/apply_chunks pessimistic null mask to use in_cols null masks only
- PR #2752 CSV Reader: Fix exception when there's no rows to process
- PR #2716 Added Exception for `StringMethods` in string methods
- PR #2787 Fix Broadcasting `None` to `cudf-series`
- PR #2794 Fix async race in NVCategory::get_value and get_value_bounds
- PR #2795 Fix java build/cast error
- PR #2496 Fix improper merge of two dataframes when names differ
- PR #2824 Fix issue with incorrect result when Numeric Series replace is called several times
- PR #2751 Replace value with null
- PR #2765 Fix Java inequality comparisons for string category
- PR #2818 Fix java join API to use new C++ join API
- PR #2841 Fix nvstrings.slice and slice_from for range (0,0)
- PR #2837 Fix join benchmark
- PR #2809 Add hash_df and group_split dispatch functions for dask
- PR #2843 Parquet reader: fix skip_rows when not aligned with page or row_group boundaries
- PR #2851 Deleted existing dask-cudf/record.txt
- PR #2854 Fix column creation from ephemeral objects exposing __cuda_array_interface__
- PR #2860 Fix boolean indexing when the result is a single row
- PR #2859 Fix tail method issue for string columns
- PR #2852 Fixed `cumsum()` and `cumprod()` on boolean series.
- PR #2865 DaskIO: Fix `read_csv` and `read_orc` when input is list of files
- PR #2750 Fixed casting values to cudf::bool8 so non-zero values always cast to true
- PR #2873 Fixed dask_cudf read_partition bug by generating ParquetDatasetPiece
- PR #2850 Fixes dask_cudf.read_parquet on partitioned datasets
- PR #2896 Properly handle `axis` string keywords in `concat`
- PR #2926 Update rounding algorithm to avoid using fmod
- PR #2968 Fix Java dependency loading when using NVTX
- PR #2963 Fix ORC writer uncompressed block indexing
- PR #2928 CSV Reader: Fix using `byte_range` for large datasets
- PR #2983 Fix sm_70+ race condition in gpu_unsnap
- PR #2964 ORC Writer: Segfault when writing mixed numeric and string columns
- PR #3007 Java: Remove unit test that frees RMM invalid pointer
- PR #3009 Fix orc reader RLEv2 patch position regression from PR #2507
- PR #3002 Fix CUDA invalid configuration errors reported after loading an ORC file without data
- PR #3035 Update update-version.sh for new docs locations
- PR #3038 Fix uninitialized stream parameter in device_table deleter
- PR #3064 Fixes groupby performance issue
- PR #3061 Add rmmInitialize to nvstrings gtests
- PR #3058 Fix UDF doc markdown formatting
- PR #3059 Add nvstrings python build instructions to contributing.md


# cuDF 0.9.0 (21 Aug 2019)

## New Features

- PR #1993 Add CUDA-accelerated series aggregations: mean, var, std
- PR #2111 IO Readers: Support memory buffer, file-like object, and URL inputs
- PR #2012 Add `reindex()` to DataFrame and Series
- PR #2097 Add GPU-accelerated AVRO reader
- PR #2098 Support binary ops on DFs and Series with mismatched indices
- PR #2160 Merge `dask-cudf` codebase into `cudf` repo
- PR #2149 CSV Reader: Add `hex` dtype for explicit hexadecimal parsing
- PR #2156 Add `upper_bound()` and `lower_bound()` for libcudf tables and `searchsorted()` for cuDF Series
- PR #2158 CSV Reader: Support single, non-list/dict argument for `dtype`
- PR #2177 CSV Reader: Add `parse_dates` parameter for explicit date inference
- PR #1744 cudf::apply_boolean_mask and cudf::drop_nulls support for cudf::table inputs (multi-column)
- PR #2196 Add `DataFrame.dropna()`
- PR #2197 CSV Writer: add `chunksize` parameter for `to_csv`
- PR #2215 `type_dispatcher` benchmark
- PR #2179 Add Java quantiles
- PR #2157 Add __array_function__ to DataFrame and Series
- PR #2212 Java support for ORC reader
- PR #2224 Add DataFrame isna, isnull, notna functions
- PR #2236 Add Series.drop_duplicates
- PR #2105 Add hash-based join benchmark
- PR #2316 Add unique, nunique, and value_counts for datetime columns
- PR #2337 Add Java support for slicing a ColumnVector
- PR #2049 Add cudf::merge (sorted merge)
- PR #2368 Full cudf+dask Parquet Support
- PR #2380 New cudf::is_sorted checks whether cudf::table is sorted
- PR #2356 Java column vector standard deviation support
- PR #2221 MultiIndex full indexing - Support iloc and wildcards for loc
- PR #2429 Java support for getting length of strings in a ColumnVector
- PR #2415 Add `value_counts` for series of any type
- PR #2446 Add __array_function__ for index
- PR #2437 ORC reader: Add 'use_np_dtypes' option
- PR #2382 Add CategoricalAccessor add, remove, rename, and ordering methods
- PR #2464 Native implement `__cuda_array_interface__` for Series/Index/Column objects
- PR #2425 Rolling window now accepts array-based user-defined functions
- PR #2442 Add __setitem__
- PR #2449 Java support for getting byte count of strings in a ColumnVector
- PR #2492 Add groupby.size() method
- PR #2358 Add cudf::nans_to_nulls: convert floating point column into bitmask
- PR #2489 Add drop argument to set_index
- PR #2491 Add Java bindings for ORC reader 'use_np_dtypes' option
- PR #2213 Support s/ms/us/ns DatetimeColumn time unit resolutions
- PR #2536 Add _constructor properties to Series and DataFrame

## Improvements

- PR #2103 Move old `column` and `bitmask` files into `legacy/` directory
- PR #2109 added name to Python column classes
- PR #1947 Cleanup serialization code
- PR #2125 More aggregate in java API
- PR #2127 Add in java Scalar tests
- PR #2088 Refactor of Python groupby code
- PR #2130 Java serialization and deserialization of tables.
- PR #2131 Chunk rows logic added to csv_writer
- PR #2129 Add functions in the Java API to support nullable column filtering
- PR #2165 made changes to get_dummies api for it to be available in MethodCache
- PR #2171 Add CodeCov integration, fix doc version, make --skip-tests work when invoking with source
- PR #2184 handle remote orc files for dask-cudf
- PR #2186 Add `getitem` and `getattr` style access to Rolling objects
- PR #2168 Use cudf.Column for CategoricalColumn's categories instead of a tuple
- PR #2193 DOC: cudf::type_dispatcher documentation for specializing dispatched functors
- PR #2199 Better java support for appending strings
- PR #2176 Added column dtype support for datetime, int8, int16 to csv_writer
- PR #2209 Matching `get_dummies` & `select_dtypes` behavior to pandas
- PR #2217 Updated Java bindings to use the new groupby API
- PR #2214 DOC: Update doc instructions to build/install `cudf` and `dask-cudf`
- PR #2220 Update Java bindings for reduction rename
- PR #2232 Move CodeCov upload from build script to Jenkins
- PR #2225 refactor to use libcudf for gathering columns in dataframes
- PR #2293 Improve join performance (faster compute_join_output_size)
- PR #2300 Create separate dask codeowners for dask-cudf codebase
- PR #2304 gdf_group_by_without_aggregations returns gdf_column
- PR #2309 Java readers: remove redundant copy of result pointers
- PR #2307 Add `black` and `isort` to style checker script
- PR #2345 Restore removal of old groupby implementation
- PR #2342 Improve `astype()` to operate all ways
- PR #2329 using libcudf cudf::copy for column deep copy
- PR #2344 DOC: docs on code formatting for contributors
- PR #2376 Add inoperative axis= and win_type= arguments to Rolling()
- PR #2378 remove dask for (de-)serialization of cudf objects
- PR #2353 Bump Arrow and Dask versions
- PR #2377 Replace `standard_python_slice` with just `slice.indices()`
- PR #2373 cudf.DataFrame enchancements & Series.values support
- PR #2392 Remove dlpack submodule; make cuDF's Cython API externally accessible
- PR #2430 Updated Java bindings to use the new unary API
- PR #2406 Moved all existing `table` related files to a `legacy/` directory
- PR #2350 Performance related changes to get_dummies
- PR #2420 Remove `cudautils.astype` and replace with `typecast.apply_cast`
- PR #2456 Small improvement to typecast utility
- PR #2458 Fix handling of thirdparty packages in `isort` config
- PR #2459 IO Readers: Consolidate all readers to use `datasource` class
- PR #2475 Exposed type_dispatcher.hpp, nvcategory_util.hpp and wrapper_types.hpp in the include folder
- PR #2484 Enabled building libcudf as a static library
- PR #2453 Streamline CUDA_REL environment variable
- PR #2483 Bundle Boost filesystem dependency in the Java jar
- PR #2486 Java API hash functions
- PR #2481 Adds the ignore_null_keys option to the java api
- PR #2490 Java api: support multiple aggregates for the same column
- PR #2510 Java api: uses table based apply_boolean_mask
- PR #2432 Use pandas formatting for console, html, and latex output
- PR #2573 Bump numba version to 0.45.1
- PR #2606 Fix references to notebooks-contrib

## Bug Fixes

- PR #2086 Fixed quantile api behavior mismatch in series & dataframe
- PR #2128 Add offset param to host buffer readers in java API.
- PR #2145 Work around binops validity checks for java
- PR #2146 Work around unary_math validity checks for java
- PR #2151 Fixes bug in cudf::copy_range where null_count was invalid
- PR #2139 matching to pandas describe behavior & fixing nan values issue
- PR #2161 Implicitly convert unsigned to signed integer types in binops
- PR #2154 CSV Reader: Fix bools misdetected as strings dtype
- PR #2178 Fix bug in rolling bindings where a view of an ephemeral column was being taken
- PR #2180 Fix issue with isort reordering `importorskip` below imports depending on them
- PR #2187 fix to honor dtype when numpy arrays are passed to columnops.as_column
- PR #2190 Fix issue in astype conversion of string column to 'str'
- PR #2208 Fix issue with calling `head()` on one row dataframe
- PR #2229 Propagate exceptions from Cython cdef functions
- PR #2234 Fix issue with local build script not properly building
- PR #2223 Fix CUDA invalid configuration errors reported after loading small compressed ORC files
- PR #2162 Setting is_unique and is_monotonic-related attributes
- PR #2244 Fix ORC RLEv2 delta mode decoding with nonzero residual delta width
- PR #2297 Work around `var/std` unsupported only at debug build
- PR #2302 Fixed java serialization corner case
- PR #2355 Handle float16 in binary operations
- PR #2311 Fix copy behaviour for GenericIndex
- PR #2349 Fix issues with String filter in java API
- PR #2323 Fix groupby on categoricals
- PR #2328 Ensure order is preserved in CategoricalAccessor._set_categories
- PR #2202 Fix issue with unary ops mishandling empty input
- PR #2326 Fix for bug in DLPack when reading multiple columns
- PR #2324 Fix cudf Docker build
- PR #2325 Fix ORC RLEv2 patched base mode decoding with nonzero patch width
- PR #2235 Fix get_dummies to be compatible with dask
- PR #2332 Zero initialize gdf_dtype_extra_info
- PR #2355 Handle float16 in binary operations
- PR #2360 Fix missing dtype handling in cudf.Series & columnops.as_column
- PR #2364 Fix quantile api and other trivial issues around it
- PR #2361 Fixed issue with `codes` of CategoricalIndex
- PR #2357 Fixed inconsistent type of index created with from_pandas vs direct construction
- PR #2389 Fixed Rolling __getattr__ and __getitem__ for offset based windows
- PR #2402 Fixed bug in valid mask computation in cudf::copy_if (apply_boolean_mask)
- PR #2401 Fix to a scalar datetime(of type Days) issue
- PR #2386 Correctly allocate output valids in groupby
- PR #2411 Fixed failures on binary op on single element string column
- PR #2422 Fix Pandas logical binary operation incompatibilites
- PR #2447 Fix CodeCov posting build statuses temporarily
- PR #2450 Fix erroneous null handling in `cudf.DataFrame`'s `apply_rows`
- PR #2470 Fix issues with empty strings and string categories (Java)
- PR #2471 Fix String Column Validity.
- PR #2481 Fix java validity buffer serialization
- PR #2485 Updated bytes calculation to use size_t to avoid overflow in column concat
- PR #2461 Fix groupby multiple aggregations same column
- PR #2514 Fix cudf::drop_nulls threshold handling in Cython
- PR #2516 Fix utilities include paths and meta.yaml header paths
- PR #2517 Fix device memory leak in to_dlpack tensor deleter
- PR #2431 Fix local build generated file ownerships
- PR #2511 Added import of orc, refactored exception handlers to not squash fatal exceptions
- PR #2527 Fix index and column input handling in dask_cudf read_parquet
- PR #2466 Fix `dataframe.query` returning null rows erroneously
- PR #2548 Orc reader: fix non-deterministic data decoding at chunk boundaries
- PR #2557 fix cudautils import in string.py
- PR #2521 Fix casting datetimes from/to the same resolution
- PR #2545 Fix MultiIndexes with datetime levels
- PR #2560 Remove duplicate `dlpack` definition in conda recipe
- PR #2567 Fix ColumnVector.fromScalar issues while dealing with null scalars
- PR #2565 Orc reader: fix incorrect data decoding of int64 data types
- PR #2577 Fix search benchmark compilation error by adding necessary header
- PR #2604 Fix a bug in copying.pyx:_normalize_types that upcasted int32 to int64


# cuDF 0.8.0 (27 June 2019)

## New Features

- PR #1524 Add GPU-accelerated JSON Lines parser with limited feature set
- PR #1569 Add support for Json objects to the JSON Lines reader
- PR #1622 Add Series.loc
- PR #1654 Add cudf::apply_boolean_mask: faster replacement for gdf_apply_stencil
- PR #1487 cython gather/scatter
- PR #1310 Implemented the slice/split functionality.
- PR #1630 Add Python layer to the GPU-accelerated JSON reader
- PR #1745 Add rounding of numeric columns via Numba
- PR #1772 JSON reader: add support for BytesIO and StringIO input
- PR #1527 Support GDF_BOOL8 in readers and writers
- PR #1819 Logical operators (AND, OR, NOT) for libcudf and cuDF
- PR #1813 ORC Reader: Add support for stripe selection
- PR #1828 JSON Reader: add suport for bool8 columns
- PR #1833 Add column iterator with/without nulls
- PR #1665 Add the point-in-polygon GIS function
- PR #1863 Series and Dataframe methods for all and any
- PR #1908 cudf::copy_range and cudf::fill for copying/assigning an index or range to a constant
- PR #1921 Add additional formats for typecasting to/from strings
- PR #1807 Add Series.dropna()
- PR #1987 Allow user defined functions in the form of ptx code to be passed to binops
- PR #1948 Add operator functions like `Series.add()` to DataFrame and Series
- PR #1954 Add skip test argument to GPU build script
- PR #2018 Add bindings for new groupby C++ API
- PR #1984 Add rolling window operations Series.rolling() and DataFrame.rolling()
- PR #1542 Python method and bindings for to_csv
- PR #1995 Add Java API
- PR #1998 Add google benchmark to cudf
- PR #1845 Add cudf::drop_duplicates, DataFrame.drop_duplicates
- PR #1652 Added `Series.where()` feature
- PR #2074 Java Aggregates, logical ops, and better RMM support
- PR #2140 Add a `cudf::transform` function
- PR #2068 Concatenation of different typed columns

## Improvements

- PR #1538 Replacing LesserRTTI with inequality_comparator
- PR #1703 C++: Added non-aggregating `insert` to `concurrent_unordered_map` with specializations to store pairs with a single atomicCAS when possible.
- PR #1422 C++: Added a RAII wrapper for CUDA streams
- PR #1701 Added `unique` method for stringColumns
- PR #1713 Add documentation for Dask-XGBoost
- PR #1666 CSV Reader: Improve performance for files with large number of columns
- PR #1725 Enable the ability to use a single column groupby as its own index
- PR #1759 Add an example showing simultaneous rolling averages to `apply_grouped` documentation
- PR #1746 C++: Remove unused code: `windowed_ops.cu`, `sorting.cu`, `hash_ops.cu`
- PR #1748 C++: Add `bool` nullability flag to `device_table` row operators
- PR #1764 Improve Numerical column: `mean_var` and `mean`
- PR #1767 Speed up Python unit tests
- PR #1770 Added build.sh script, updated CI scripts and documentation
- PR #1739 ORC Reader: Add more pytest coverage
- PR #1696 Added null support in `Series.replace()`.
- PR #1390 Added some basic utility functions for `gdf_column`'s
- PR #1791 Added general column comparison code for testing
- PR #1795 Add printing of git submodule info to `print_env.sh`
- PR #1796 Removing old sort based group by code and gdf_filter
- PR #1811 Added funtions for copying/allocating `cudf::table`s
- PR #1838 Improve columnops.column_empty so that it returns typed columns instead of a generic Column
- PR #1890 Add utils.get_dummies- a pandas-like wrapper around one_hot-encoding
- PR #1823 CSV Reader: default the column type to string for empty dataframes
- PR #1827 Create bindings for scalar-vector binops, and update one_hot_encoding to use them
- PR #1817 Operators now support different sized dataframes as long as they don't share different sized columns
- PR #1855 Transition replace_nulls to new C++ API and update corresponding Cython/Python code
- PR #1858 Add `std::initializer_list` constructor to `column_wrapper`
- PR #1846 C++ type-erased gdf_equal_columns test util; fix gdf_equal_columns logic error
- PR #1390 Added some basic utility functions for `gdf_column`s
- PR #1391 Tidy up bit-resolution-operation and bitmask class code
- PR #1882 Add iloc functionality to MultiIndex dataframes
- PR #1884 Rolling windows: general enhancements and better coverage for unit tests
- PR #1886 support GDF_STRING_CATEGORY columns in apply_boolean_mask, drop_nulls and other libcudf functions
- PR #1896 Improve performance of groupby with levels specified in dask-cudf
- PR #1915 Improve iloc performance for non-contiguous row selection
- PR #1859 Convert read_json into a C++ API
- PR #1919 Rename libcudf namespace gdf to namespace cudf
- PR #1850 Support left_on and right_on for DataFrame merge operator
- PR #1930 Specialize constructor for `cudf::bool8` to cast argument to `bool`
- PR #1938 Add default constructor for `column_wrapper`
- PR #1930 Specialize constructor for `cudf::bool8` to cast argument to `bool`
- PR #1952 consolidate libcudf public API headers in include/cudf
- PR #1949 Improved selection with boolmask using libcudf `apply_boolean_mask`
- PR #1956 Add support for nulls in `query()`
- PR #1973 Update `std::tuple` to `std::pair` in top-most libcudf APIs and C++ transition guide
- PR #1981 Convert read_csv into a C++ API
- PR #1868 ORC Reader: Support row index for speed up on small/medium datasets
- PR #1964 Added support for list-like types in Series.str.cat
- PR #2005 Use HTML5 details tag in bug report issue template
- PR #2003 Removed few redundant unit-tests from test_string.py::test_string_cat
- PR #1944 Groupby design improvements
- PR #2017 Convert `read_orc()` into a C++ API
- PR #2011 Convert `read_parquet()` into a C++ API
- PR #1756 Add documentation "10 Minutes to cuDF and dask_cuDF"
- PR #2034 Adding support for string columns concatenation using "add" binary operator
- PR #2042 Replace old "10 Minutes" guide with new guide for docs build process
- PR #2036 Make library of common test utils to speed up tests compilation
- PR #2022 Facilitating get_dummies to be a high level api too
- PR #2050 Namespace IO readers and add back free-form `read_xxx` functions
- PR #2104 Add a functional ``sort=`` keyword argument to groupby
- PR #2108 Add `find_and_replace` for StringColumn for replacing single values
- PR #1803 cuDF/CuPy interoperability documentation

## Bug Fixes

- PR #1465 Fix for test_orc.py and test_sparse_df.py test failures
- PR #1583 Fix underlying issue in `as_index()` that was causing `Series.quantile()` to fail
- PR #1680 Add errors= keyword to drop() to fix cudf-dask bug
- PR #1651 Fix `query` function on empty dataframe
- PR #1616 Fix CategoricalColumn to access categories by index instead of iteration
- PR #1660 Fix bug in `loc` when indexing with a column name (a string)
- PR #1683 ORC reader: fix timestamp conversion to UTC
- PR #1613 Improve CategoricalColumn.fillna(-1) performance
- PR #1642 Fix failure of CSV_TEST gdf_csv_test.SkiprowsNrows on multiuser systems
- PR #1709 Fix handling of `datetime64[ms]` in `dataframe.select_dtypes`
- PR #1704 CSV Reader: Add support for the plus sign in number fields
- PR #1687 CSV reader: return an empty dataframe for zero size input
- PR #1757 Concatenating columns with null columns
- PR #1755 Add col_level keyword argument to melt
- PR #1758 Fix df.set_index() when setting index from an empty column
- PR #1749 ORC reader: fix long strings of NULL values resulting in incorrect data
- PR #1742 Parquet Reader: Fix index column name to match PANDAS compat
- PR #1782 Update libcudf doc version
- PR #1783 Update conda dependencies
- PR #1786 Maintain the original series name in series.unique output
- PR #1760 CSV Reader: fix segfault when dtype list only includes columns from usecols list
- PR #1831 build.sh: Assuming python is in PATH instead of using PYTHON env var
- PR #1839 Raise an error instead of segfaulting when transposing a DataFrame with StringColumns
- PR #1840 Retain index correctly during merge left_on right_on
- PR #1825 cuDF: Multiaggregation Groupby Failures
- PR #1789 CSV Reader: Fix missing support for specifying `int8` and `int16` dtypes
- PR #1857 Cython Bindings: Handle `bool` columns while calling `column_view_from_NDArrays`
- PR #1849 Allow DataFrame support methods to pass arguments to the methods
- PR #1847 Fixed #1375 by moving the nvstring check into the wrapper function
- PR #1864 Fixing cudf reduction for POWER platform
- PR #1869 Parquet reader: fix Dask timestamps not matching with Pandas (convert to milliseconds)
- PR #1876 add dtype=bool for `any`, `all` to treat integer column correctly
- PR #1875 CSV reader: take NaN values into account in dtype detection
- PR #1873 Add column dtype checking for the all/any methods
- PR #1902 Bug with string iteration in _apply_basic_agg
- PR #1887 Fix for initialization issue in pq_read_arg,orc_read_arg
- PR #1867 JSON reader: add support for null/empty fields, including the 'null' literal
- PR #1891 Fix bug #1750 in string column comparison
- PR #1909 Support of `to_pandas()` of boolean series with null values
- PR #1923 Use prefix removal when two aggs are called on a SeriesGroupBy
- PR #1914 Zero initialize gdf_column local variables
- PR #1959 Add support for comparing boolean Series to scalar
- PR #1966 Ignore index fix in series append
- PR #1967 Compute index __sizeof__ only once for DataFrame __sizeof__
- PR #1977 Support CUDA installation in default system directories
- PR #1982 Fixes incorrect index name after join operation
- PR #1985 Implement `GDF_PYMOD`, a special modulo that follows python's sign rules
- PR #1991 Parquet reader: fix decoding of NULLs
- PR #1990 Fixes a rendering bug in the `apply_grouped` documentation
- PR #1978 Fix for values being filled in an empty dataframe
- PR #2001 Correctly create MultiColumn from Pandas MultiColumn
- PR #2006 Handle empty dataframe groupby construction for dask
- PR #1965 Parquet Reader: Fix duplicate index column when it's already in `use_cols`
- PR #2033 Add pip to conda environment files to fix warning
- PR #2028 CSV Reader: Fix reading of uncompressed files without a recognized file extension
- PR #2073 Fix an issue when gathering columns with NVCategory and nulls
- PR #2053 cudf::apply_boolean_mask return empty column for empty boolean mask
- PR #2066 exclude `IteratorTest.mean_var_output` test from debug build
- PR #2069 Fix JNI code to use read_csv and read_parquet APIs
- PR #2071 Fix bug with unfound transitive dependencies for GTests in Ubuntu 18.04
- PR #2089 Configure Sphinx to render params correctly
- PR #2091 Fix another bug with unfound transitive dependencies for `cudftestutils` in Ubuntu 18.04
- PR #2115 Just apply `--disable-new-dtags` instead of trying to define all the transitive dependencies
- PR #2106 Fix errors in JitCache tests caused by sharing of device memory between processes
- PR #2120 Fix errors in JitCache tests caused by running multiple threads on the same data
- PR #2102 Fix memory leak in groupby
- PR #2113 fixed typo in to_csv code example


# cudf 0.7.2 (16 May 2019)

## New Features

- PR #1735 Added overload for atomicAdd on int64. Streamlined implementation of custom atomic overloads.
- PR #1741 Add MultiIndex concatenation

## Bug Fixes

- PR #1718 Fix issue with SeriesGroupBy MultiIndex in dask-cudf
- PR #1734 Python: fix performance regression for groupby count() aggregations
- PR #1768 Cython: fix handling read only schema buffers in gpuarrow reader


# cudf 0.7.1 (11 May 2019)

## New Features

- PR #1702 Lazy load MultiIndex to return groupby performance to near optimal.

## Bug Fixes

- PR #1708 Fix handling of `datetime64[ms]` in `dataframe.select_dtypes`


# cuDF 0.7.0 (10 May 2019)

## New Features

- PR #982 Implement gdf_group_by_without_aggregations and gdf_unique_indices functions
- PR #1142 Add `GDF_BOOL` column type
- PR #1194 Implement overloads for CUDA atomic operations
- PR #1292 Implemented Bitwise binary ops AND, OR, XOR (&, |, ^)
- PR #1235 Add GPU-accelerated Parquet Reader
- PR #1335 Added local_dict arg in `DataFrame.query()`.
- PR #1282 Add Series and DataFrame.describe()
- PR #1356 Rolling windows
- PR #1381 Add DataFrame._get_numeric_data
- PR #1388 Add CODEOWNERS file to auto-request reviews based on where changes are made
- PR #1396 Add DataFrame.drop method
- PR #1413 Add DataFrame.melt method
- PR #1412 Add DataFrame.pop()
- PR #1419 Initial CSV writer function
- PR #1441 Add Series level cumulative ops (cumsum, cummin, cummax, cumprod)
- PR #1420 Add script to build and test on a local gpuCI image
- PR #1440 Add DatetimeColumn.min(), DatetimeColumn.max()
- PR #1455 Add Series.Shift via Numba kernel
- PR #1441 Add Series level cumulative ops (cumsum, cummin, cummax, cumprod)
- PR #1461 Add Python coverage test to gpu build
- PR #1445 Parquet Reader: Add selective reading of rows and row group
- PR #1532 Parquet Reader: Add support for INT96 timestamps
- PR #1516 Add Series and DataFrame.ndim
- PR #1556 Add libcudf C++ transition guide
- PR #1466 Add GPU-accelerated ORC Reader
- PR #1565 Add build script for nightly doc builds
- PR #1508 Add Series isna, isnull, and notna
- PR #1456 Add Series.diff() via Numba kernel
- PR #1588 Add Index `astype` typecasting
- PR #1301 MultiIndex support
- PR #1599 Level keyword supported in groupby
- PR #929 Add support operations to dataframe
- PR #1609 Groupby accept list of Series
- PR #1658 Support `group_keys=True` keyword in groupby method

## Improvements

- PR #1531 Refactor closures as private functions in gpuarrow
- PR #1404 Parquet reader page data decoding speedup
- PR #1076 Use `type_dispatcher` in join, quantiles, filter, segmented sort, radix sort and hash_groupby
- PR #1202 Simplify README.md
- PR #1149 CSV Reader: Change convertStrToValue() functions to `__device__` only
- PR #1238 Improve performance of the CUDA trie used in the CSV reader
- PR #1245 Use file cache for JIT kernels
- PR #1278 Update CONTRIBUTING for new conda environment yml naming conventions
- PR #1163 Refactored UnaryOps. Reduced API to two functions: `gdf_unary_math` and `gdf_cast`. Added `abs`, `-`, and `~` ops. Changed bindings to Cython
- PR #1284 Update docs version
- PR #1287 add exclude argument to cudf.select_dtype function
- PR #1286 Refactor some of the CSV Reader kernels into generic utility functions
- PR #1291 fillna in `Series.to_gpu_array()` and `Series.to_array()` can accept the scalar too now.
- PR #1005 generic `reduction` and `scan` support
- PR #1349 Replace modernGPU sort join with thrust.
- PR #1363 Add a dataframe.mean(...) that raises NotImplementedError to satisfy `dask.dataframe.utils.is_dataframe_like`
- PR #1319 CSV Reader: Use column wrapper for gdf_column output alloc/dealloc
- PR #1376 Change series quantile default to linear
- PR #1399 Replace CFFI bindings for NVTX functions with Cython bindings
- PR #1389 Refactored `set_null_count()`
- PR #1386 Added macros `GDF_TRY()`, `CUDF_TRY()` and `ASSERT_CUDF_SUCCEEDED()`
- PR #1435 Rework CMake and conda recipes to depend on installed libraries
- PR #1391 Tidy up bit-resolution-operation and bitmask class code
- PR #1439 Add cmake variable to enable compiling CUDA code with -lineinfo
- PR #1462 Add ability to read parquet files from arrow::io::RandomAccessFile
- PR #1453 Convert CSV Reader CFFI to Cython
- PR #1479 Convert Parquet Reader CFFI to Cython
- PR #1397 Add a utility function for producing an overflow-safe kernel launch grid configuration
- PR #1382 Add GPU parsing of nested brackets to cuIO parsing utilities
- PR #1481 Add cudf::table constructor to allocate a set of `gdf_column`s
- PR #1484 Convert GroupBy CFFI to Cython
- PR #1463 Allow and default melt keyword argument var_name to be None
- PR #1486 Parquet Reader: Use device_buffer rather than device_ptr
- PR #1525 Add cudatoolkit conda dependency
- PR #1520 Renamed `src/dataframe` to `src/table` and moved `table.hpp`. Made `types.hpp` to be type declarations only.
- PR #1492 Convert transpose CFFI to Cython
- PR #1495 Convert binary and unary ops CFFI to Cython
- PR #1503 Convert sorting and hashing ops CFFI to Cython
- PR #1522 Use latest release version in update-version CI script
- PR #1533 Remove stale join CFFI, fix memory leaks in join Cython
- PR #1521 Added `row_bitmask` to compute bitmask for rows of a table. Merged `valids_ops.cu` and `bitmask_ops.cu`
- PR #1553 Overload `hash_row` to avoid using intial hash values. Updated `gdf_hash` to select between overloads
- PR #1585 Updated `cudf::table` to maintain own copy of wrapped `gdf_column*`s
- PR #1559 Add `except +` to all Cython function definitions to catch C++ exceptions properly
- PR #1617 `has_nulls` and `column_dtypes` for `cudf::table`
- PR #1590 Remove CFFI from the build / install process entirely
- PR #1536 Convert gpuarrow CFFI to Cython
- PR #1655 Add `Column._pointer` as a way to access underlying `gdf_column*` of a `Column`
- PR #1655 Update readme conda install instructions for cudf version 0.6 and 0.7


## Bug Fixes

- PR #1233 Fix dtypes issue while adding the column to `str` dataframe.
- PR #1254 CSV Reader: fix data type detection for floating-point numbers in scientific notation
- PR #1289 Fix looping over each value instead of each category in concatenation
- PR #1293 Fix Inaccurate error message in join.pyx
- PR #1308 Add atomicCAS overload for `int8_t`, `int16_t`
- PR #1317 Fix catch polymorphic exception by reference in ipc.cu
- PR #1325 Fix dtype of null bitmasks to int8
- PR #1326 Update build documentation to use -DCMAKE_CXX11_ABI=ON
- PR #1334 Add "na_position" argument to CategoricalColumn sort_by_values
- PR #1321 Fix out of bounds warning when checking Bzip2 header
- PR #1359 Add atomicAnd/Or/Xor for integers
- PR #1354 Fix `fillna()` behaviour when replacing values with different dtypes
- PR #1347 Fixed core dump issue while passing dict_dtypes without column names in `cudf.read_csv()`
- PR #1379 Fixed build failure caused due to error: 'col_dtype' may be used uninitialized
- PR #1392 Update cudf Dockerfile and package_versions.sh
- PR #1385 Added INT8 type to `_schema_to_dtype` for use in GpuArrowReader
- PR #1393 Fixed a bug in `gdf_count_nonzero_mask()` for the case of 0 bits to count
- PR #1395 Update CONTRIBUTING to use the environment variable CUDF_HOME
- PR #1416 Fix bug at gdf_quantile_exact and gdf_quantile_appox
- PR #1421 Fix remove creation of series multiple times during `add_column()`
- PR #1405 CSV Reader: Fix memory leaks on read_csv() failure
- PR #1328 Fix CategoricalColumn to_arrow() null mask
- PR #1433 Fix NVStrings/categories includes
- PR #1432 Update NVStrings to 0.7.* to coincide with 0.7 development
- PR #1483 Modify CSV reader to avoid cropping blank quoted characters in non-string fields
- PR #1446 Merge 1275 hotfix from master into branch-0.7
- PR #1447 Fix legacy groupby apply docstring
- PR #1451 Fix hash join estimated result size is not correct
- PR #1454 Fix local build script improperly change directory permissions
- PR #1490 Require Dask 1.1.0+ for `is_dataframe_like` test or skip otherwise.
- PR #1491 Use more specific directories & groups in CODEOWNERS
- PR #1497 Fix Thrust issue on CentOS caused by missing default constructor of host_vector elements
- PR #1498 Add missing include guard to device_atomics.cuh and separated DEVICE_ATOMICS_TEST
- PR #1506 Fix csv-write call to updated NVStrings method
- PR #1510 Added nvstrings `fillna()` function
- PR #1507 Parquet Reader: Default string data to GDF_STRING
- PR #1535 Fix doc issue to ensure correct labelling of cudf.series
- PR #1537 Fix `undefined reference` link error in HashPartitionTest
- PR #1548 Fix ci/local/build.sh README from using an incorrect image example
- PR #1551 CSV Reader: Fix integer column name indexing
- PR #1586 Fix broken `scalar_wrapper::operator==`
- PR #1591 ORC/Parquet Reader: Fix missing import for FileNotFoundError exception
- PR #1573 Parquet Reader: Fix crash due to clash with ORC reader datasource
- PR #1607 Revert change of `column.to_dense_buffer` always return by copy for performance concerns
- PR #1618 ORC reader: fix assert & data output when nrows/skiprows isn't aligned to stripe boundaries
- PR #1631 Fix failure of TYPES_TEST on some gcc-7 based systems.
- PR #1641 CSV Reader: Fix skip_blank_lines behavior with Windows line terminators (\r\n)
- PR #1648 ORC reader: fix non-deterministic output when skiprows is non-zero
- PR #1676 Fix groupby `as_index` behaviour with `MultiIndex`
- PR #1659 Fix bug caused by empty groupbys and multiindex slicing throwing exceptions
- PR #1656 Correct Groupby failure in dask when un-aggregable columns are left in dataframe.
- PR #1689 Fix groupby performance regression
- PR #1694 Add Cython as a runtime dependency since it's required in `setup.py`


# cuDF 0.6.1 (25 Mar 2019)

## Bug Fixes

- PR #1275 Fix CentOS exception in DataFrame.hash_partition from using value "returned" by a void function


# cuDF 0.6.0 (22 Mar 2019)

## New Features

- PR #760 Raise `FileNotFoundError` instead of `GDF_FILE_ERROR` in `read_csv` if the file does not exist
- PR #539 Add Python bindings for replace function
- PR #823 Add Doxygen configuration to enable building HTML documentation for libcudf C/C++ API
- PR #807 CSV Reader: Add byte_range parameter to specify the range in the input file to be read
- PR #857 Add Tail method for Series/DataFrame and update Head method to use iloc
- PR #858 Add series feature hashing support
- PR #871 CSV Reader: Add support for NA values, including user specified strings
- PR #893 Adds PyArrow based parquet readers / writers to Python, fix category dtype handling, fix arrow ingest buffer size issues
- PR #867 CSV Reader: Add support for ignoring blank lines and comment lines
- PR #887 Add Series digitize method
- PR #895 Add Series groupby
- PR #898 Add DataFrame.groupby(level=0) support
- PR #920 Add feather, JSON, HDF5 readers / writers from PyArrow / Pandas
- PR #888 CSV Reader: Add prefix parameter for column names, used when parsing without a header
- PR #913 Add DLPack support: convert between cuDF DataFrame and DLTensor
- PR #939 Add ORC reader from PyArrow
- PR #918 Add Series.groupby(level=0) support
- PR #906 Add binary and comparison ops to DataFrame
- PR #958 Support unary and binary ops on indexes
- PR #964 Add `rename` method to `DataFrame`, `Series`, and `Index`
- PR #985 Add `Series.to_frame` method
- PR #985 Add `drop=` keyword to reset_index method
- PR #994 Remove references to pygdf
- PR #990 Add external series groupby support
- PR #988 Add top-level merge function to cuDF
- PR #992 Add comparison binaryops to DateTime columns
- PR #996 Replace relative path imports with absolute paths in tests
- PR #995 CSV Reader: Add index_col parameter to specify the column name or index to be used as row labels
- PR #1004 Add `from_gpu_matrix` method to DataFrame
- PR #997 Add property index setter
- PR #1007 Replace relative path imports with absolute paths in cudf
- PR #1013 select columns with df.columns
- PR #1016 Rename Series.unique_count() to nunique() to match pandas API
- PR #947 Prefixsum to handle nulls and float types
- PR #1029 Remove rest of relative path imports
- PR #1021 Add filtered selection with assignment for Dataframes
- PR #872 Adding NVCategory support to cudf apis
- PR #1052 Add left/right_index and left/right_on keywords to merge
- PR #1091 Add `indicator=` and `suffixes=` keywords to merge
- PR #1107 Add unsupported keywords to Series.fillna
- PR #1032 Add string support to cuDF python
- PR #1136 Removed `gdf_concat`
- PR #1153 Added function for getting the padded allocation size for valid bitmask
- PR #1148 Add cudf.sqrt for dataframes and Series
- PR #1159 Add Python bindings for libcudf dlpack functions
- PR #1155 Add __array_ufunc__ for DataFrame and Series for sqrt
- PR #1168 to_frame for series accepts a name argument


## Improvements

- PR #1218 Add dask-cudf page to API docs
- PR #892 Add support for heterogeneous types in binary ops with JIT
- PR #730 Improve performance of `gdf_table` constructor
- PR #561 Add Doxygen style comments to Join CUDA functions
- PR #813 unified libcudf API functions by replacing gpu_ with gdf_
- PR #822 Add support for `__cuda_array_interface__` for ingest
- PR #756 Consolidate common helper functions from unordered map and multimap
- PR #753 Improve performance of groupby sum and average, especially for cases with few groups.
- PR #836 Add ingest support for arrow chunked arrays in Column, Series, DataFrame creation
- PR #763 Format doxygen comments for csv_read_arg struct
- PR #532 CSV Reader: Use type dispatcher instead of switch block
- PR #694 Unit test utilities improvements
- PR #878 Add better indexing to Groupby
- PR #554 Add `empty` method and `is_monotonic` attribute to `Index`
- PR #1040 Fixed up Doxygen comment tags
- PR #909 CSV Reader: Avoid host->device->host copy for header row data
- PR #916 Improved unit testing and error checking for `gdf_column_concat`
- PR #941 Replace `numpy` call in `Series.hash_encode` with `numba`
- PR #942 Added increment/decrement operators for wrapper types
- PR #943 Updated `count_nonzero_mask` to return `num_rows` when the mask is null
- PR #952 Added trait to map C++ type to `gdf_dtype`
- PR #966 Updated RMM submodule.
- PR #998 Add IO reader/writer modules to API docs, fix for missing cudf.Series docs
- PR #1017 concatenate along columns for Series and DataFrames
- PR #1002 Support indexing a dataframe with another boolean dataframe
- PR #1018 Better concatenation for Series and Dataframes
- PR #1036 Use Numpydoc style docstrings
- PR #1047 Adding gdf_dtype_extra_info to gdf_column_view_augmented
- PR #1054 Added default ctor to SerialTrieNode to overcome Thrust issue in CentOS7 + CUDA10
- PR #1024 CSV Reader: Add support for hexadecimal integers in integral-type columns
- PR #1033 Update `fillna()` to use libcudf function `gdf_replace_nulls`
- PR #1066 Added inplace assignment for columns and select_dtypes for dataframes
- PR #1026 CSV Reader: Change the meaning and type of the quoting parameter to match Pandas
- PR #1100 Adds `CUDF_EXPECTS` error-checking macro
- PR #1092 Fix select_dtype docstring
- PR #1111 Added cudf::table
- PR #1108 Sorting for datetime columns
- PR #1120 Return a `Series` (not a `Column`) from `Series.cat.set_categories()`
- PR #1128 CSV Reader: The last data row does not need to be line terminated
- PR #1183 Bump Arrow version to 0.12.1
- PR #1208 Default to CXX11_ABI=ON
- PR #1252 Fix NVStrings dependencies for cuda 9.2 and 10.0
- PR #2037 Optimize the existing `gather` and `scatter` routines in `libcudf`

## Bug Fixes

- PR #821 Fix flake8 issues revealed by flake8 update
- PR #808 Resolved renamed `d_columns_valids` variable name
- PR #820 CSV Reader: fix the issue where reader adds additional rows when file uses 
 as a line terminator
- PR #780 CSV Reader: Fix scientific notation parsing and null values for empty quotes
- PR #815 CSV Reader: Fix data parsing when tabs are present in the input CSV file
- PR #850 Fix bug where left joins where the left df has 0 rows causes a crash
- PR #861 Fix memory leak by preserving the boolean mask index
- PR #875 Handle unnamed indexes in to/from arrow functions
- PR #877 Fix ingest of 1 row arrow tables in from arrow function
- PR #876 Added missing `<type_traits>` include
- PR #889 Deleted test_rmm.py which has now moved to RMM repo
- PR #866 Merge v0.5.1 numpy ABI hotfix into 0.6
- PR #917 value_counts return int type on empty columns
- PR #611 Renamed `gdf_reduce_optimal_output_size()` -> `gdf_reduction_get_intermediate_output_size()`
- PR #923 fix index for negative slicing for cudf dataframe and series
- PR #927 CSV Reader: Fix category GDF_CATEGORY hashes not being computed properly
- PR #921 CSV Reader: Fix parsing errors with delim_whitespace, quotations in the header row, unnamed columns
- PR #933 Fix handling objects of all nulls in series creation
- PR #940 CSV Reader: Fix an issue where the last data row is missing when using byte_range
- PR #945 CSV Reader: Fix incorrect datetime64 when milliseconds or space separator are used
- PR #959 Groupby: Problem with column name lookup
- PR #950 Converting dataframe/recarry with non-contiguous arrays
- PR #963 CSV Reader: Fix another issue with missing data rows when using byte_range
- PR #999 Fix 0 sized kernel launches and empty sort_index exception
- PR #993 Fix dtype in selecting 0 rows from objects
- PR #1009 Fix performance regression in `to_pandas` method on DataFrame
- PR #1008 Remove custom dask communication approach
- PR #1001 CSV Reader: Fix a memory access error when reading a large (>2GB) file with date columns
- PR #1019 Binary Ops: Fix error when one input column has null mask but other doesn't
- PR #1014 CSV Reader: Fix false positives in bool value detection
- PR #1034 CSV Reader: Fix parsing floating point precision and leading zero exponents
- PR #1044 CSV Reader: Fix a segfault when byte range aligns with a page
- PR #1058 Added support for `DataFrame.loc[scalar]`
- PR #1060 Fix column creation with all valid nan values
- PR #1073 CSV Reader: Fix an issue where a column name includes the return character
- PR #1090 Updating Doxygen Comments
- PR #1080 Fix dtypes returned from loc / iloc because of lists
- PR #1102 CSV Reader: Minor fixes and memory usage improvements
- PR #1174: Fix release script typo
- PR #1137 Add prebuild script for CI
- PR #1118 Enhanced the `DataFrame.from_records()` feature
- PR #1129 Fix join performance with index parameter from using numpy array
- PR #1145 Issue with .agg call on multi-column dataframes
- PR #908 Some testing code cleanup
- PR #1167 Fix issue with null_count not being set after inplace fillna()
- PR #1184 Fix iloc performance regression
- PR #1185 Support left_on/right_on and also on=str in merge
- PR #1200 Fix allocating bitmasks with numba instead of rmm in allocate_mask function
- PR #1213 Fix bug with csv reader requesting subset of columns using wrong datatype
- PR #1223 gpuCI: Fix label on rapidsai channel on gpu build scripts
- PR #1242 Add explicit Thrust exec policy to fix NVCATEGORY_TEST segfault on some platforms
- PR #1246 Fix categorical tests that failed due to bad implicit type conversion
- PR #1255 Fix overwriting conda package main label uploads
- PR #1259 Add dlpack includes to pip build


# cuDF 0.5.1 (05 Feb 2019)

## Bug Fixes

- PR #842 Avoid using numpy via cimport to prevent ABI issues in Cython compilation


# cuDF 0.5.0 (28 Jan 2019)

## New Features

- PR #722 Add bzip2 decompression support to `read_csv()`
- PR #693 add ZLIB-based GZIP/ZIP support to `read_csv_strings()`
- PR #411 added null support to gdf_order_by (new API) and cudf_table::sort
- PR #525 Added GitHub Issue templates for bugs, documentation, new features, and questions
- PR #501 CSV Reader: Add support for user-specified decimal point and thousands separator to read_csv_strings()
- PR #455 CSV Reader: Add support for user-specified decimal point and thousands separator to read_csv()
- PR #439 add `DataFrame.drop` method similar to pandas
- PR #356 add `DataFrame.transpose` method and `DataFrame.T` property similar to pandas
- PR #505 CSV Reader: Add support for user-specified boolean values
- PR #350 Implemented Series replace function
- PR #490 Added print_env.sh script to gather relevant environment details when reporting cuDF issues
- PR #474 add ZLIB-based GZIP/ZIP support to `read_csv()`
- PR #547 Added melt similar to `pandas.melt()`
- PR #491 Add CI test script to check for updates to CHANGELOG.md in PRs
- PR #550 Add CI test script to check for style issues in PRs
- PR #558 Add CI scripts for cpu-based conda and gpu-based test builds
- PR #524 Add Boolean Indexing
- PR #564 Update python `sort_values` method to use updated libcudf `gdf_order_by` API
- PR #509 CSV Reader: Input CSV file can now be passed in as a text or a binary buffer
- PR #607 Add `__iter__` and iteritems to DataFrame class
- PR #643 added a new api gdf_replace_nulls that allows a user to replace nulls in a column

## Improvements

- PR #426 Removed sort-based groupby and refactored existing groupby APIs. Also improves C++/CUDA compile time.
- PR #461 Add `CUDF_HOME` variable in README.md to replace relative pathing.
- PR #472 RMM: Created centralized rmm::device_vector alias and rmm::exec_policy
- PR #500 Improved the concurrent hash map class to support partitioned (multi-pass) hash table building.
- PR #454 Improve CSV reader docs and examples
- PR #465 Added templated C++ API for RMM to avoid explicit cast to `void**`
- PR #513 `.gitignore` tweaks
- PR #521 Add `assert_eq` function for testing
- PR #502 Simplify Dockerfile for local dev, eliminate old conda/pip envs
- PR #549 Adds `-rdynamic` compiler flag to nvcc for Debug builds
- PR #472 RMM: Created centralized rmm::device_vector alias and rmm::exec_policy
- PR #577 Added external C++ API for scatter/gather functions
- PR #500 Improved the concurrent hash map class to support partitioned (multi-pass) hash table building
- PR #583 Updated `gdf_size_type` to `int`
- PR #500 Improved the concurrent hash map class to support partitioned (multi-pass) hash table building
- PR #617 Added .dockerignore file. Prevents adding stale cmake cache files to the docker container
- PR #658 Reduced `JOIN_TEST` time by isolating overflow test of hash table size computation
- PR #664 Added Debuging instructions to README
- PR #651 Remove noqa marks in `__init__.py` files
- PR #671 CSV Reader: uncompressed buffer input can be parsed without explicitly specifying compression as None
- PR #684 Make RMM a submodule
- PR #718 Ensure sum, product, min, max methods pandas compatibility on empty datasets
- PR #720 Refactored Index classes to make them more Pandas-like, added CategoricalIndex
- PR #749 Improve to_arrow and from_arrow Pandas compatibility
- PR #766 Remove TravisCI references, remove unused variables from CMake, fix ARROW_VERSION in Cmake
- PR #773 Add build-args back to Dockerfile and handle dependencies based on environment yml file
- PR #781 Move thirdparty submodules to root and symlink in /cpp
- PR #843 Fix broken cudf/python API examples, add new methods to the API index

## Bug Fixes

- PR #569 CSV Reader: Fix days being off-by-one when parsing some dates
- PR #531 CSV Reader: Fix incorrect parsing of quoted numbers
- PR #465 Added templated C++ API for RMM to avoid explicit cast to `void**`
- PR #473 Added missing <random> include
- PR #478 CSV Reader: Add api support for auto column detection, header, mangle_dupe_cols, usecols
- PR #495 Updated README to correct where cffi pytest should be executed
- PR #501 Fix the intermittent segfault caused by the `thousands` and `compression` parameters in the csv reader
- PR #502 Simplify Dockerfile for local dev, eliminate old conda/pip envs
- PR #512 fix bug for `on` parameter in `DataFrame.merge` to allow for None or single column name
- PR #511 Updated python/cudf/bindings/join.pyx to fix cudf merge printing out dtypes
- PR #513 `.gitignore` tweaks
- PR #521 Add `assert_eq` function for testing
- PR #537 Fix CMAKE_CUDA_STANDARD_REQURIED typo in CMakeLists.txt
- PR #447 Fix silent failure in initializing DataFrame from generator
- PR #545 Temporarily disable csv reader thousands test to prevent segfault (test re-enabled in PR #501)
- PR #559 Fix Assertion error while using `applymap` to change the output dtype
- PR #575 Update `print_env.sh` script to better handle missing commands
- PR #612 Prevent an exception from occuring with true division on integer series.
- PR #630 Fix deprecation warning for `pd.core.common.is_categorical_dtype`
- PR #622 Fix Series.append() behaviour when appending values with different numeric dtype
- PR #603 Fix error while creating an empty column using None.
- PR #673 Fix array of strings not being caught in from_pandas
- PR #644 Fix return type and column support of dataframe.quantile()
- PR #634 Fix create `DataFrame.from_pandas()` with numeric column names
- PR #654 Add resolution check for GDF_TIMESTAMP in Join
- PR #648 Enforce one-to-one copy required when using `numba>=0.42.0`
- PR #645 Fix cmake build type handling not setting debug options when CMAKE_BUILD_TYPE=="Debug"
- PR #669 Fix GIL deadlock when launching multiple python threads that make Cython calls
- PR #665 Reworked the hash map to add a way to report the destination partition for a key
- PR #670 CMAKE: Fix env include path taking precedence over libcudf source headers
- PR #674 Check for gdf supported column types
- PR #677 Fix 'gdf_csv_test_Dates' gtest failure due to missing nrows parameter
- PR #604 Fix the parsing errors while reading a csv file using `sep` instead of `delimiter`.
- PR #686 Fix converting nulls to NaT values when converting Series to Pandas/Numpy
- PR #689 CSV Reader: Fix behavior with skiprows+header to match pandas implementation
- PR #691 Fixes Join on empty input DFs
- PR #706 CSV Reader: Fix broken dtype inference when whitespace is in data
- PR #717 CSV reader: fix behavior when parsing a csv file with no data rows
- PR #724 CSV Reader: fix build issue due to parameter type mismatch in a std::max call
- PR #734 Prevents reading undefined memory in gpu_expand_mask_bits numba kernel
- PR #747 CSV Reader: fix an issue where CUDA allocations fail with some large input files
- PR #750 Fix race condition for handling NVStrings in CMake
- PR #719 Fix merge column ordering
- PR #770 Fix issue where RMM submodule pointed to wrong branch and pin other to correct branches
- PR #778 Fix hard coded ABI off setting
- PR #784 Update RMM submodule commit-ish and pip paths
- PR #794 Update `rmm::exec_policy` usage to fix segmentation faults when used as temprory allocator.
- PR #800 Point git submodules to branches of forks instead of exact commits


# cuDF 0.4.0 (05 Dec 2018)

## New Features

- PR #398 add pandas-compatible `DataFrame.shape()` and `Series.shape()`
- PR #394 New documentation feature "10 Minutes to cuDF"
- PR #361 CSV Reader: Add support for strings with delimiters

## Improvements

 - PR #436 Improvements for type_dispatcher and wrapper structs
 - PR #429 Add CHANGELOG.md (this file)
 - PR #266 use faster CUDA-accelerated DataFrame column/Series concatenation.
 - PR #379 new C++ `type_dispatcher` reduces code complexity in supporting many data types.
 - PR #349 Improve performance for creating columns from memoryview objects
 - PR #445 Update reductions to use type_dispatcher. Adds integer types support to sum_of_squares.
 - PR #448 Improve installation instructions in README.md
 - PR #456 Change default CMake build to Release, and added option for disabling compilation of tests

## Bug Fixes

 - PR #444 Fix csv_test CUDA too many resources requested fail.
 - PR #396 added missing output buffer in validity tests for groupbys.
 - PR #408 Dockerfile updates for source reorganization
 - PR #437 Add cffi to Dockerfile conda env, fixes "cannot import name 'librmm'"
 - PR #417 Fix `map_test` failure with CUDA 10
 - PR #414 Fix CMake installation include file paths
 - PR #418 Properly cast string dtypes to programmatic dtypes when instantiating columns
 - PR #427 Fix and tests for Concatenation illegal memory access with nulls


# cuDF 0.3.0 (23 Nov 2018)

## New Features

 - PR #336 CSV Reader string support

## Improvements

 - PR #354 source code refactored for better organization. CMake build system overhaul. Beginning of transition to Cython bindings.
 - PR #290 Add support for typecasting to/from datetime dtype
 - PR #323 Add handling pyarrow boolean arrays in input/out, add tests
 - PR #325 GDF_VALIDITY_UNSUPPORTED now returned for algorithms that don't support non-empty valid bitmasks
 - PR #381 Faster InputTooLarge Join test completes in ms rather than minutes.
 - PR #373 .gitignore improvements
 - PR #367 Doc cleanup & examples for DataFrame methods
 - PR #333 Add Rapids Memory Manager documentation
 - PR #321 Rapids Memory Manager adds file/line location logging and convenience macros
 - PR #334 Implement DataFrame `__copy__` and `__deepcopy__`
 - PR #271 Add NVTX ranges to pygdf
 - PR #311 Document system requirements for conda install

## Bug Fixes

 - PR #337 Retain index on `scale()` function
 - PR #344 Fix test failure due to PyArrow 0.11 Boolean handling
 - PR #364 Remove noexcept from managed_allocator;  CMakeLists fix for NVstrings
 - PR #357 Fix bug that made all series be considered booleans for indexing
 - PR #351 replace conda env configuration for developers
 - PRs #346 #360 Fix CSV reading of negative numbers
 - PR #342 Fix CMake to use conda-installed nvstrings
 - PR #341 Preserve categorical dtype after groupby aggregations
 - PR #315 ReadTheDocs build update to fix missing libcuda.so
 - PR #320 FIX out-of-bounds access error in reductions.cu
 - PR #319 Fix out-of-bounds memory access in libcudf count_valid_bits
 - PR #303 Fix printing empty dataframe


# cuDF 0.2.0 and cuDF 0.1.0

These were initial releases of cuDF based on previously separate pyGDF and libGDF libraries.<|MERGE_RESOLUTION|>--- conflicted
+++ resolved
@@ -107,11 +107,8 @@
 
 ## Improvements
 
-<<<<<<< HEAD
 - PR #4331 Improved test for double that considers an epsilon
-=======
 - PR #4641 Add replace example in dataframe.py and update 10min.ipynb
->>>>>>> b762e2a6
 - PR #4140 Add cudf series examples and corr() method for dataframe in dataframe.py
 - PR #4187 exposed getNativeView method in Java bindings
 - PR #3525 build.sh option to disable nvtx

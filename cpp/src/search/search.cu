/*
 * Copyright (c) 2019, NVIDIA CORPORATION.
 *
 * Licensed under the Apache License, Version 2.0 (the "License");
 * you may not use this file except in compliance with the License.
 * You may obtain a copy of the License at
 *
 *     http://www.apache.org/licenses/LICENSE-2.0
 *
 * Unless required by applicable law or agreed to in writing, software
 * distributed under the License is distributed on an "AS IS" BASIS,
 * WITHOUT WARRANTIES OR CONDITIONS OF ANY KIND, either express or implied.
 * See the License for the specific language governing permissions and
 * limitations under the License.
 */

#include <cudf/column/column_factories.hpp>
#include <cudf/search.hpp>
#include <cudf/legacy/copying.hpp>
#include <cudf/table/row_operators.cuh>
#include <cudf/table/table_device_view.cuh>
#include <cudf/table/table_view.hpp>
#include <cudf/scalar/scalar_device_view.cuh>
#include <hash/unordered_multiset.cuh>

#include <rmm/thrust_rmm_allocator.h>
#include <strings/utilities.hpp>

#include <thrust/binary_search.h>
#include <thrust/device_vector.h>
#include <thrust/logical.h>

namespace cudf {
namespace experimental {

namespace {

template <typename DataIterator, typename ValuesIterator,
          typename OutputIterator, typename Comparator>
void launch_search(DataIterator it_data,
                   ValuesIterator it_vals,
                   size_type data_size,
                   size_type values_size,
                   OutputIterator it_output,
                   Comparator comp,
                   bool find_first,
                   cudaStream_t stream)
{
  if (find_first) {
    thrust::lower_bound(rmm::exec_policy(stream)->on(stream),
                        it_data, it_data + data_size,
                        it_vals, it_vals + values_size,
                        it_output, comp);
  }
  else {
    thrust::upper_bound(rmm::exec_policy(stream)->on(stream),
                        it_data, it_data + data_size,
                        it_vals, it_vals + values_size,
                        it_output, comp);
  }
}

} // namespace

namespace detail {

std::unique_ptr<column> search_ordered(table_view const& t,
                                       table_view const& values,
                                       bool find_first,
                                       std::vector<order> const& column_order,
                                       std::vector<null_order> const& null_precedence,
                                       rmm::mr::device_memory_resource *mr,
                                       cudaStream_t stream = 0)
{
  // Allocate result column
  std::unique_ptr<column> result = make_numeric_column(data_type{experimental::type_to_id<size_type>()}, values.num_rows(),
                                                       mask_state::UNALLOCATED, stream, mr);

  mutable_column_view result_view = result.get()->mutable_view();

  // Handle empty inputs
  if (t.num_rows() == 0) {
    CUDA_TRY(cudaMemset(result_view.data<size_type>(), 0, values.num_rows() * sizeof(size_type)));
    return result;
  }

  if (not column_order.empty()) {
    CUDF_EXPECTS(
        static_cast<std::size_t>(t.num_columns()) == column_order.size(),
        "Mismatch between number of columns and column order.");
  }

  if (not null_precedence.empty()) {
    CUDF_EXPECTS(
        static_cast<std::size_t>(t.num_columns()) == null_precedence.size(),
        "Mismatch between number of columns and null precedence.");
  }

  auto d_t      = table_device_view::create(t, stream);
  auto d_values = table_device_view::create(values, stream);
  auto count_it = thrust::make_counting_iterator<size_type>(0);

  rmm::device_vector<order> d_column_order(column_order.begin(), column_order.end());
  rmm::device_vector<null_order> d_null_precedence(null_precedence.begin(), null_precedence.end());

  if (has_nulls(t)) {
    auto ineq_op = (find_first)
      ? row_lexicographic_comparator<true>(*d_t, *d_values, d_column_order.data().get(), d_null_precedence.data().get())
      : row_lexicographic_comparator<true>(*d_values, *d_t, d_column_order.data().get(), d_null_precedence.data().get());

    launch_search(count_it, count_it, t.num_rows(), values.num_rows(),
                  result_view.data<size_type>(), ineq_op, find_first, stream);
  } else {
    auto ineq_op = (find_first)
      ? row_lexicographic_comparator<false>(*d_t, *d_values, d_column_order.data().get(), d_null_precedence.data().get())
      : row_lexicographic_comparator<false>(*d_values, *d_t, d_column_order.data().get(), d_null_precedence.data().get());

    launch_search(count_it, count_it, t.num_rows(), values.num_rows(),
                  result_view.data<size_type>(), ineq_op, find_first, stream);
  }

  return result;
}

<<<<<<< HEAD
struct contains_scalar {
=======
template <typename Element, bool nullable = true>
struct compare_with_value{
  compare_with_value(column_device_view c, Element val, bool val_is_valid, bool nulls_are_equal)

    : col{c}, value{val}, val_is_valid{val_is_valid}, nulls_are_equal{nulls_are_equal} {}

  __device__ bool operator()(size_type i) noexcept {
    if (nullable) {
      bool const col_is_null{col.nullable() and col.is_null(i)};
      if (col_is_null and not val_is_valid)
        return nulls_are_equal;
      else if (col_is_null == val_is_valid)
        return false;
    }
    
    return equality_compare<Element>(col.element<Element>(i), value);
  }

  column_device_view        col;
  Element                   value;
  bool val_is_valid;
  bool nulls_are_equal;
};

template <typename Element>
void populate_element(scalar const& value, Element &e) {
  using ScalarType = cudf::experimental::scalar_type_t<Element>;
  auto s1 = static_cast<const ScalarType *>(&value);

  e = s1->value();
}

template <>
void populate_element<string_view>(scalar const& value, string_view &e) {
  using ScalarType = cudf::experimental::scalar_type_t<string_view>;
  auto s1 = static_cast<const ScalarType *>(&value);

  e = string_view{s1->data(), s1->size()};
}
  
struct contains_scalar_dispatch {
>>>>>>> 1037d865
  template <typename Element>
  bool operator()(column_device_view d_col, const scalar &value,
                           cudaStream_t stream) {

    using ScalarType = cudf::experimental::scalar_type_t<Element>;
    
    auto s1 = static_cast<const ScalarType *>(&value);
    auto data_it = thrust::make_counting_iterator<size_type>(0);
    auto s2 = get_scalar_device_view(*s1);

    if (d_col.has_nulls()) {
      auto eq_op = compare_with_value<Element, true>(d_col, s2, true);

      return thrust::count_if(rmm::exec_policy(stream)->on(stream),
                              data_it, data_it + d_col.size(),
                              eq_op) > 0;
    } else {
      auto eq_op = compare_with_value<Element, false>(d_col, s2, true);

      return thrust::count_if(rmm::exec_policy(stream)->on(stream),
                              data_it, data_it + d_col.size(),
                              eq_op) > 0;
    }
  }
};

bool contains(column_view const& col,
              scalar const& value,
              rmm::mr::device_memory_resource *mr,
              cudaStream_t stream = 0)
{
  CUDF_EXPECTS(col.type() == value.type(), "DTYPE mismatch");

  if (col.size() == 0) {
    return false;
  }

  if (not value.is_valid()) {
    return col.has_nulls();
  }

  auto d_col = column_device_view::create(col, stream);

  return cudf::experimental::type_dispatcher(col.type(),
<<<<<<< HEAD
                                             contains_scalar{},
                                             *d_col, value,
                                             stream);
=======
                                             contains_scalar_dispatch{},
                                             col, value,
                                             stream, mr);
>>>>>>> 1037d865
}

struct multi_contains_dispatch {
  template <typename Element>
  std::unique_ptr<column> operator()(column_view const& haystack,
                                     column_view const& needles,
                                     rmm::mr::device_memory_resource *mr,
                                     cudaStream_t stream) {

    std::unique_ptr<column> result = make_numeric_column(data_type{experimental::type_to_id<bool8>()},
                                                         haystack.size(),
                                                         copy_bitmask(haystack),
                                                         haystack.null_count(),
                                                         stream, mr);
  
    if (haystack.size() == 0) {
      return result;
    }

    mutable_column_view result_view = result.get()->mutable_view();

    if (needles.size() == 0) {
      bool8 f = false;
      thrust::fill(rmm::exec_policy(stream)->on(stream), result_view.begin<bool8>(), result_view.end<bool8>(), f);
      return result;
    }

    auto hash_set = cudf::detail::unordered_multiset<Element>::create(needles, stream);
    auto device_hash_set = hash_set.to_device();

    auto d_haystack_ptr = column_device_view::create(haystack, stream);
    auto d_haystack = *d_haystack_ptr;

    if (haystack.has_nulls()) {
      thrust::transform(rmm::exec_policy(stream)->on(stream),
                        thrust::make_counting_iterator<size_type>(0),
                        thrust::make_counting_iterator<size_type>(haystack.size()),
                        result_view.begin<bool8>(),
                        [device_hash_set, d_haystack] __device__ (size_t index) {
                          return d_haystack.is_null_nocheck(index) || device_hash_set.contains(d_haystack.element<Element>(index));
                        });
    } else {
      thrust::transform(rmm::exec_policy(stream)->on(stream),
                        thrust::make_counting_iterator<size_type>(0),
                        thrust::make_counting_iterator<size_type>(haystack.size()),
                        result_view.begin<bool8>(),
                        [device_hash_set, d_haystack] __device__ (size_t index) {
                          return device_hash_set.contains(d_haystack.element<Element>(index));
                        });
    }

    return result;
  }
};

std::unique_ptr<column> contains(column_view const& haystack,
                                 column_view const& needles,
                                 rmm::mr::device_memory_resource* mr,
                                 cudaStream_t stream = 0) {

  CUDF_EXPECTS(haystack.type() == needles.type(), "DTYPE mismatch");

  return cudf::experimental::type_dispatcher(haystack.type(),
                                             multi_contains_dispatch{},
                                             haystack, needles, mr, stream);
}
} // namespace detail

std::unique_ptr<column> lower_bound(table_view const& t,
                                    table_view const& values,
                                    std::vector<order> const& column_order,
                                    std::vector<null_order> const& null_precedence,
                                    rmm::mr::device_memory_resource *mr)
{
  return detail::search_ordered(t, values, true, column_order, null_precedence, mr);
}

std::unique_ptr<column> upper_bound(table_view const& t,
                                    table_view const& values,
                                    std::vector<order> const& column_order,
                                    std::vector<null_order> const& null_precedence,
                                    rmm::mr::device_memory_resource *mr)
{
  return detail::search_ordered(t, values, false, column_order, null_precedence, mr);
}

bool contains(column_view const& col, scalar const& value, rmm::mr::device_memory_resource *mr)
{
  return detail::contains(col, value, mr);
}

std::unique_ptr<column> contains(column_view const& haystack, column_view const& needles,
                                       rmm::mr::device_memory_resource* mr) {
  return detail::contains(haystack, needles, mr);
}

} // namespace exp
} // namespace cudf<|MERGE_RESOLUTION|>--- conflicted
+++ resolved
@@ -122,56 +122,25 @@
   return result;
 }
 
-<<<<<<< HEAD
-struct contains_scalar {
-=======
-template <typename Element, bool nullable = true>
-struct compare_with_value{
-  compare_with_value(column_device_view c, Element val, bool val_is_valid, bool nulls_are_equal)
-
-    : col{c}, value{val}, val_is_valid{val_is_valid}, nulls_are_equal{nulls_are_equal} {}
-
-  __device__ bool operator()(size_type i) noexcept {
-    if (nullable) {
-      bool const col_is_null{col.nullable() and col.is_null(i)};
-      if (col_is_null and not val_is_valid)
-        return nulls_are_equal;
-      else if (col_is_null == val_is_valid)
-        return false;
-    }
-    
-    return equality_compare<Element>(col.element<Element>(i), value);
-  }
-
-  column_device_view        col;
-  Element                   value;
-  bool val_is_valid;
-  bool nulls_are_equal;
+template <typename Element>
+struct scalar_compare {
+  using ScalarDeviceType = cudf::experimental::scalar_device_type_t<Element>;
+  scalar_compare(ScalarDeviceType const& scalar): scalar{scalar} {}
+
+  __device__ bool operator()(Element e) {
+    return equality_compare<Element>(e, scalar.value());
+  }
+
+  ScalarDeviceType scalar;
 };
 
-template <typename Element>
-void populate_element(scalar const& value, Element &e) {
-  using ScalarType = cudf::experimental::scalar_type_t<Element>;
-  auto s1 = static_cast<const ScalarType *>(&value);
-
-  e = s1->value();
-}
-
-template <>
-void populate_element<string_view>(scalar const& value, string_view &e) {
-  using ScalarType = cudf::experimental::scalar_type_t<string_view>;
-  auto s1 = static_cast<const ScalarType *>(&value);
-
-  e = string_view{s1->data(), s1->size()};
-}
-  
 struct contains_scalar_dispatch {
->>>>>>> 1037d865
   template <typename Element>
   bool operator()(column_device_view d_col, const scalar &value,
                            cudaStream_t stream) {
 
     using ScalarType = cudf::experimental::scalar_type_t<Element>;
+    using ScalarDeviceType = cudf::experimental::scalar_device_type_t<Element>;
     
     auto s1 = static_cast<const ScalarType *>(&value);
     auto data_it = thrust::make_counting_iterator<size_type>(0);
@@ -184,11 +153,9 @@
                               data_it, data_it + d_col.size(),
                               eq_op) > 0;
     } else {
-      auto eq_op = compare_with_value<Element, false>(d_col, s2, true);
-
-      return thrust::count_if(rmm::exec_policy(stream)->on(stream),
-                              data_it, data_it + d_col.size(),
-                              eq_op) > 0;
+      return thrust::find(rmm::exec_policy(stream)->on(stream),
+                          d_col.begin<Element>(), d_col.end<Element>(),
+                          s1->value()) != d_col.end<Element>();
     }
   }
 };
@@ -211,15 +178,8 @@
   auto d_col = column_device_view::create(col, stream);
 
   return cudf::experimental::type_dispatcher(col.type(),
-<<<<<<< HEAD
-                                             contains_scalar{},
-                                             *d_col, value,
-                                             stream);
-=======
                                              contains_scalar_dispatch{},
-                                             col, value,
-                                             stream, mr);
->>>>>>> 1037d865
+                                             *d_col, value, stream);
 }
 
 struct multi_contains_dispatch {

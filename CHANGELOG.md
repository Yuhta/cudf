--- conflicted
+++ resolved
@@ -176,12 +176,9 @@
 - PR #4258 Fix dask-cudf losing index name in `reset_index`
 - PR #4268 Fix java build for hash aggregate
 - PR #4273 Fix losing `StringIndex` name in dask `_meta_nonempty`
-<<<<<<< HEAD
 - PR #4253 Fix dictionary functions to handle offset properly
-=======
 - PR #4279 Fix converting `np.float64` to Scalar
 
->>>>>>> da82a37a
 
 # cuDF 0.12.0 (04 Feb 2020)
 

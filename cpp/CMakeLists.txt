#=============================================================================
# Copyright (c) 2018-2020, NVIDIA CORPORATION.
#
# Licensed under the Apache License, Version 2.0 (the "License");
# you may not use this file except in compliance with the License.
# You may obtain a copy of the License at
#
#     http://www.apache.org/licenses/LICENSE-2.0
#
# Unless required by applicable law or agreed to in writing, software
# distributed under the License is distributed on an "AS IS" BASIS,
# WITHOUT WARRANTIES OR CONDITIONS OF ANY KIND, either express or implied.
# See the License for the specific language governing permissions and
# limitations under the License.
#=============================================================================
cmake_minimum_required(VERSION 3.14 FATAL_ERROR)

project(CUDA_DATAFRAME VERSION 0.15.0 LANGUAGES C CXX CUDA)

if(NOT CMAKE_CUDA_COMPILER)
  message(SEND_ERROR "CMake cannot locate a CUDA compiler")
endif(NOT CMAKE_CUDA_COMPILER)

###################################################################################################
# - build type ------------------------------------------------------------------------------------

# Set a default build type if none was specified
set(DEFAULT_BUILD_TYPE "Release")

if(NOT CMAKE_BUILD_TYPE AND NOT CMAKE_CONFIGURATION_TYPES)
  message(STATUS "Setting build type to '${DEFAULT_BUILD_TYPE}' since none specified.")
  set(CMAKE_BUILD_TYPE "${DEFAULT_BUILD_TYPE}" CACHE
      STRING "Choose the type of build." FORCE)
  # Set the possible values of build type for cmake-gui
  set_property(CACHE CMAKE_BUILD_TYPE PROPERTY STRINGS
    "Debug" "Release" "MinSizeRel" "RelWithDebInfo")
endif(NOT CMAKE_BUILD_TYPE AND NOT CMAKE_CONFIGURATION_TYPES)

###################################################################################################
# - compiler options ------------------------------------------------------------------------------

set(CMAKE_CXX_STANDARD 14)
set(CMAKE_C_COMPILER $ENV{CC})
set(CMAKE_CXX_COMPILER $ENV{CXX})
set(CMAKE_CXX_STANDARD_REQUIRED ON)

set(CMAKE_CUDA_STANDARD 14)
set(CMAKE_CUDA_STANDARD_REQUIRED ON)

if(CMAKE_COMPILER_IS_GNUCXX)
    set(CMAKE_CXX_FLAGS "${CMAKE_CXX_FLAGS} -Werror -Wno-error=deprecated-declarations")

    # Suppress parentheses warning which causes gmock to fail
    set(CMAKE_CUDA_FLAGS "${CMAKE_CUDA_FLAGS} -Xcompiler -Wno-parentheses")

    option(CMAKE_CXX11_ABI "Enable the GLIBCXX11 ABI" ON)
    if(CMAKE_CXX11_ABI)
        message(STATUS "CUDF: Enabling the GLIBCXX11 ABI")
    else()
        message(STATUS "CUDF: Disabling the GLIBCXX11 ABI")
        set(CMAKE_C_FLAGS "${CMAKE_C_FLAGS} -D_GLIBCXX_USE_CXX11_ABI=0")
        set(CMAKE_CXX_FLAGS "${CMAKE_CXX_FLAGS} -D_GLIBCXX_USE_CXX11_ABI=0")
        set(CMAKE_CUDA_FLAGS "${CMAKE_CUDA_FLAGS} -Xcompiler -D_GLIBCXX_USE_CXX11_ABI=0")
    endif(CMAKE_CXX11_ABI)
endif(CMAKE_COMPILER_IS_GNUCXX)

if(CMAKE_CUDA_COMPILER_VERSION)
  # Compute the version. from  CMAKE_CUDA_COMPILER_VERSION
  string(REGEX REPLACE "([0-9]+)\\.([0-9]+).*" "\\1" CUDA_VERSION_MAJOR ${CMAKE_CUDA_COMPILER_VERSION})
  string(REGEX REPLACE "([0-9]+)\\.([0-9]+).*" "\\2" CUDA_VERSION_MINOR ${CMAKE_CUDA_COMPILER_VERSION})
  set(CUDA_VERSION "${CUDA_VERSION_MAJOR}.${CUDA_VERSION_MINOR}" CACHE STRING "Version of CUDA as computed from nvcc.")
  mark_as_advanced(CUDA_VERSION)
endif()

message(STATUS "CUDA_VERSION_MAJOR: ${CUDA_VERSION_MAJOR}")
message(STATUS "CUDA_VERSION_MINOR: ${CUDA_VERSION_MINOR}")
message(STATUS "CUDA_VERSION: ${CUDA_VERSION}")

# Always set this convenience variable
set(CUDA_VERSION_STRING "${CUDA_VERSION}")

# Auto-detect available GPU compute architectures
set(GPU_ARCHS "ALL" CACHE STRING
  "List of GPU architectures (semicolon-separated) to be compiled for. Pass 'ALL' if you want to compile for all supported GPU architectures. Empty string means to auto-detect the GPUs on the current system")

if("${GPU_ARCHS}" STREQUAL "")
  include(cmake/EvalGpuArchs.cmake)
  evaluate_gpu_archs(GPU_ARCHS)
endif()

if("${GPU_ARCHS}" STREQUAL "ALL")
  set(GPU_ARCHS "60")
  if((CUDA_VERSION_MAJOR EQUAL 9) OR (CUDA_VERSION_MAJOR GREATER 9))
    set(GPU_ARCHS "${GPU_ARCHS};70")
  endif()
  if((CUDA_VERSION_MAJOR EQUAL 10) OR (CUDA_VERSION_MAJOR GREATER 10))
    set(GPU_ARCHS "${GPU_ARCHS};75")
  endif()
endif()
message("GPU_ARCHS = ${GPU_ARCHS}")

foreach(arch ${GPU_ARCHS})
  set(CMAKE_CUDA_FLAGS "${CMAKE_CUDA_FLAGS} -gencode=arch=compute_${arch},code=sm_${arch}")
endforeach()

list(GET GPU_ARCHS -1 ptx)
set(CMAKE_CUDA_FLAGS "${CMAKE_CUDA_FLAGS} -gencode=arch=compute_${ptx},code=compute_${ptx}")

set(CMAKE_CUDA_FLAGS "${CMAKE_CUDA_FLAGS} --expt-extended-lambda --expt-relaxed-constexpr")

# set warnings as errors
# TODO: remove `no-maybe-unitialized` used to suppress warnings in rmm::exec_policy
set(CMAKE_CUDA_FLAGS "${CMAKE_CUDA_FLAGS} -Werror=cross-execution-space-call -Xcompiler -Wall,-Werror,-Wno-error=deprecated-declarations")

option(DISABLE_DEPRECATION_WARNING "Disable warnings generated from deprecated declarations." OFF)
if(DISABLE_DEPRECATION_WARNING)
    set(CMAKE_CUDA_FLAGS "${CMAKE_CUDA_FLAGS} -Xcompiler -Wno-deprecated-declarations")
    set(CMAKE_CXX_FLAGS "${CMAKE_CXX_FLAGS} -Wno-deprecated-declarations")
endif(DISABLE_DEPRECATION_WARNING)

# Option to enable line info in CUDA device compilation to allow introspection when profiling / memchecking
option(CMAKE_CUDA_LINEINFO "Enable the -lineinfo option for nvcc (useful for cuda-memcheck / profiler" OFF)
if(CMAKE_CUDA_LINEINFO)
    set(CMAKE_CUDA_FLAGS "${CMAKE_CUDA_FLAGS} -lineinfo")
endif(CMAKE_CUDA_LINEINFO)

# Debug options
if(CMAKE_BUILD_TYPE MATCHES Debug)
    message(STATUS "Building with debugging flags")
    set(CMAKE_CUDA_FLAGS "${CMAKE_CUDA_FLAGS} -G -Xcompiler -rdynamic")
endif(CMAKE_BUILD_TYPE MATCHES Debug)

# To apply RUNPATH to transitive dependencies (this is a temporary solution)
set(CMAKE_SHARED_LINKER_FLAGS "-Wl,--disable-new-dtags")
set(CMAKE_EXE_LINKER_FLAGS "-Wl,--disable-new-dtags")

# Build options
option(BUILD_SHARED_LIBS "Build shared libraries" ON)
option(BUILD_TESTS "Configure CMake to build tests" ON)
option(BUILD_BENCHMARKS "Configure CMake to build (google) benchmarks" OFF)

###################################################################################################
# - cudart options --------------------------------------------------------------------------------
# cudart can be statically linked or dynamically linked. The python ecosystem wants dynamic linking

option(CUDA_STATIC_RUNTIME "Statically link the CUDA runtime" OFF)

if(CUDA_STATIC_RUNTIME)
    message(STATUS "Enabling static linking of cudart")
    set(CUDART_LIBRARY "cudart_static")
else()
    set(CUDART_LIBRARY "cudart")
endif(CUDA_STATIC_RUNTIME)

###################################################################################################
# - cmake modules ---------------------------------------------------------------------------------

set(CMAKE_MODULE_PATH "${CMAKE_CURRENT_SOURCE_DIR}/cmake/Modules/" ${CMAKE_MODULE_PATH})

include(FeatureSummary)
include(CheckIncludeFiles)
include(CheckLibraryExists)

###################################################################################################
# - third party dependencies-----------------------------------------------------------------------
# add third party dependencies using CMake FetchContent

add_subdirectory(thirdparty)

###################################################################################################
# - conda environment -----------------------------------------------------------------------------

if("$ENV{CONDA_BUILD}" STREQUAL "1")
    set(CMAKE_SYSTEM_PREFIX_PATH "$ENV{BUILD_PREFIX};$ENV{PREFIX};${CMAKE_SYSTEM_PREFIX_PATH}")
    set(CONDA_INCLUDE_DIRS "$ENV{BUILD_PREFIX}/include" "$ENV{PREFIX}/include")
    set(CONDA_LINK_DIRS "$ENV{BUILD_PREFIX}/lib" "$ENV{PREFIX}/lib")
    message(STATUS "Conda build detected, CMAKE_SYSTEM_PREFIX_PATH set to: ${CMAKE_SYSTEM_PREFIX_PATH}")
elseif(DEFINED ENV{CONDA_PREFIX})
    set(CMAKE_SYSTEM_PREFIX_PATH "$ENV{CONDA_PREFIX};${CMAKE_SYSTEM_PREFIX_PATH}")
    set(CONDA_INCLUDE_DIRS "$ENV{CONDA_PREFIX}/include")
    set(CONDA_LINK_DIRS "$ENV{CONDA_PREFIX}/lib")
    message(STATUS "Conda environment detected, CMAKE_SYSTEM_PREFIX_PATH set to: ${CMAKE_SYSTEM_PREFIX_PATH}")
endif("$ENV{CONDA_BUILD}" STREQUAL "1")

###################################################################################################
# - find arrow ------------------------------------------------------------------------------------

option(ARROW_STATIC_LIB "Build and statically link with Arrow libraries" OFF)

if(ARROW_STATIC_LIB)
  message(STATUS "BUILDING ARROW")
  include(ConfigureArrow)

  if(ARROW_FOUND)
    message(STATUS "Apache Arrow found in ${ARROW_INCLUDE_DIR}")
  else()
    message(FATAL_ERROR "Apache Arrow not found, please check your settings.")
  endif(ARROW_FOUND)

  add_library(arrow STATIC IMPORTED ${ARROW_LIB})
  add_library(arrow_cuda STATIC IMPORTED ${ARROW_CUDA_LIB})
else()
  find_path(ARROW_INCLUDE_DIR "arrow"
      HINTS "$ENV{ARROW_ROOT}/include")

  find_library(ARROW_LIB "arrow"
      NAMES libarrow
      HINTS "$ENV{ARROW_ROOT}/lib" "$ENV{ARROW_ROOT}/build")

  find_library(ARROW_CUDA_LIB "arrow_cuda"
      NAMES libarrow_cuda
      HINTS "$ENV{ARROW_ROOT}/lib" "$ENV{ARROW_ROOT}/build")

  message(STATUS "ARROW: ARROW_INCLUDE_DIR set to ${ARROW_INCLUDE_DIR}")
  message(STATUS "ARROW: ARROW_LIB set to ${ARROW_LIB}")
  message(STATUS "ARROW: ARROW_CUDA_LIB set to ${ARROW_CUDA_LIB}")

  add_library(arrow SHARED IMPORTED ${ARROW_LIB})
  add_library(arrow_cuda SHARED IMPORTED ${ARROW_CUDA_LIB})
endif(ARROW_STATIC_LIB)

if(ARROW_INCLUDE_DIR AND ARROW_LIB AND ARROW_CUDA_LIB)
  set_target_properties(arrow PROPERTIES IMPORTED_LOCATION ${ARROW_LIB})
  set_target_properties(arrow_cuda PROPERTIES IMPORTED_LOCATION ${ARROW_CUDA_LIB})
endif(ARROW_INCLUDE_DIR AND ARROW_LIB AND ARROW_CUDA_LIB)

###################################################################################################
# - copy libcu++ ------------------------------------------------------------------------------------

file(MAKE_DIRECTORY "${CMAKE_BINARY_DIR}/include/libcudacxx")
file(MAKE_DIRECTORY "${CMAKE_BINARY_DIR}/include/libcxx/include")

file(INSTALL ${LIBCUDACXX_INCLUDE_DIR} DESTINATION ${CMAKE_BINARY_DIR}/include/libcudacxx/)
file(INSTALL ${LIBCXX_INCLUDE_DIR}     DESTINATION ${CMAKE_BINARY_DIR}/include/libcxx/include/)

###################################################################################################
# - find zlib -------------------------------------------------------------------------------------

find_package(ZLIB REQUIRED)

message(STATUS "ZLIB: ZLIB_LIBRARIES set to ${ZLIB_LIBRARIES}")
message(STATUS "ZLIB: ZLIB_INCLUDE_DIRS set to ${ZLIB_INCLUDE_DIRS}")

if(ZLIB_FOUND)
    message(STATUS "ZLib found in ${ZLIB_INCLUDE_DIRS}")
else()
    message(FATAL_ERROR "ZLib not found, please check your settings.")
endif(ZLIB_FOUND)

###################################################################################################
# - find boost ------------------------------------------------------------------------------------

# Don't look for a CMake configuration file
set(Boost_NO_BOOST_CMAKE ON)

find_package(
    Boost REQUIRED MODULE
    COMPONENTS filesystem
)

message(STATUS "BOOST: Boost_LIBRARIES set to ${Boost_LIBRARIES}")
message(STATUS "BOOST: Boost_INCLUDE_DIRS set to ${Boost_INCLUDE_DIRS}")

if(Boost_FOUND)
    message(STATUS "Boost found in ${Boost_INCLUDE_DIRS}")
    set(CMAKE_C_FLAGS "${CMAKE_C_FLAGS} -DBOOST_NO_CXX14_CONSTEXPR")
    set(CMAKE_CXX_FLAGS "${CMAKE_CXX_FLAGS} -DBOOST_NO_CXX14_CONSTEXPR")
    set(CMAKE_CUDA_FLAGS "${CMAKE_CUDA_FLAGS} -DBOOST_NO_CXX14_CONSTEXPR")
else()
    message(FATAL_ERROR "Boost not found, please check your settings.")
endif(Boost_FOUND)

###################################################################################################
# - RMM -------------------------------------------------------------------------------------------

find_path(RMM_INCLUDE "rmm"
          HINTS "$ENV{RMM_ROOT}/include")

find_library(RMM_LIBRARY "rmm"
             HINTS "$ENV{RMM_ROOT}/lib" "$ENV{RMM_ROOT}/build")

message(STATUS "RMM: RMM_LIBRARY set to ${RMM_LIBRARY}")
message(STATUS "RMM: RMM_INCLUDE set to ${RMM_INCLUDE}")

add_library(rmm SHARED IMPORTED ${RMM_LIBRARY})
if(RMM_INCLUDE AND RMM_LIBRARY)
    set_target_properties(rmm PROPERTIES IMPORTED_LOCATION ${RMM_LIBRARY})
endif(RMM_INCLUDE AND RMM_LIBRARY)

###################################################################################################
# - DLPACK -------------------------------------------------------------------------------------------

find_path(
    DLPACK_INCLUDE "dlpack"
    HINTS "$ENV{DLPACK_ROOT}/include"
)

message(STATUS "DLPACK: DLPACK_INCLUDE set to ${DLPACK_INCLUDE}")

###################################################################################################
# - jitify ----------------------------------------------------------------------------------------

option(JITIFY_USE_CACHE "Use a file cache for JIT compiled kernels" ON)
if(JITIFY_USE_CACHE)
    message(STATUS "Using file cache for JIT compiled kernels")
    add_definitions("-DJITIFY_USE_CACHE -DCUDF_VERSION=${CMAKE_PROJECT_VERSION}")
endif(JITIFY_USE_CACHE)

###################################################################################################
# - per-thread default stream option --------------------------------------------------------------
# This needs to be defined first so tests and benchmarks can inherit it.

option(PER_THREAD_DEFAULT_STREAM "Build with per-thread default stream" OFF)
if(PER_THREAD_DEFAULT_STREAM)
    message(STATUS "Using per-thread default stream")
    add_compile_definitions(CUDA_API_PER_THREAD_DEFAULT_STREAM)
endif(PER_THREAD_DEFAULT_STREAM)

###################################################################################################
# - add gtest -------------------------------------------------------------------------------------

if(BUILD_TESTS)
    include(CTest)
    include(ConfigureGoogleTest)

    if(GTEST_FOUND)
        message(STATUS "Google C++ Testing Framework (Google Test) found in ${GTEST_ROOT}")
        include_directories(${GTEST_INCLUDE_DIR})
        add_subdirectory(${CMAKE_SOURCE_DIR}/tests)
    else()
        message(AUTHOR_WARNING "Google C++ Testing Framework (Google Test) not found: automated tests are disabled.")
    endif(GTEST_FOUND)
endif(BUILD_TESTS)

message(STATUS "CUDF_TEST_LIST set to: ${CUDF_TEST_LIST}")

###################################################################################################
# - add google benchmark --------------------------------------------------------------------------

if(BUILD_BENCHMARKS)

  include(ConfigureGoogleBenchmark)

  if(GBENCH_FOUND)
    message(STATUS "Google C++ Benchmarking Framework (Google Benchmark) found in ${GBENCH_ROOT}")
    include_directories(${GBENCH_INCLUDE_DIR})
    add_subdirectory(${CMAKE_SOURCE_DIR}/benchmarks)
  else()
    message(AUTHOR_WARNING "Google C++ Benchmarking Framework (Google Benchmark) not found: automated tests are disabled.")
  endif(GBENCH_FOUND)

endif(BUILD_BENCHMARKS)

message(STATUS "BENCHMARK_LIST set to: ${BENCHMARK_LIST}")

###################################################################################################
# - include paths ---------------------------------------------------------------------------------

include_directories("${CUB_INCLUDE_DIR}"
                    "${THRUST_INCLUDE_DIR}"
                    "${JITIFY_INCLUDE_DIR}"
                    "${LIBCUDACXX_INCLUDE_DIR}")

if(CMAKE_CUDA_TOOLKIT_INCLUDE_DIRECTORIES)
	include_directories("${CMAKE_CUDA_TOOLKIT_INCLUDE_DIRECTORIES}")
endif(CMAKE_CUDA_TOOLKIT_INCLUDE_DIRECTORIES)

include_directories("${CMAKE_BINARY_DIR}/include"
                    "${CMAKE_BINARY_DIR}/include/jit"
                    "${CMAKE_SOURCE_DIR}/include"
                    "${CMAKE_SOURCE_DIR}/src"
                    "${ARROW_INCLUDE_DIR}"
                    "${ZLIB_INCLUDE_DIRS}"
                    "${Boost_INCLUDE_DIRS}"
                    "${RMM_INCLUDE}"
                    "${DLPACK_INCLUDE}")

if(CONDA_INCLUDE_DIRS)
    include_directories("${CONDA_INCLUDE_DIRS}")
endif(CONDA_INCLUDE_DIRS)

###################################################################################################
# - library paths ---------------------------------------------------------------------------------

link_directories("${CMAKE_CUDA_IMPLICIT_LINK_DIRECTORIES}" # CMAKE_CUDA_IMPLICIT_LINK_DIRECTORIES is an undocumented/unsupported variable containing the link directories for nvcc
                 "${CMAKE_BINARY_DIR}/lib"
                 "${CMAKE_BINARY_DIR}"
                 "${GTEST_LIBRARY_DIR}"
                 "${RMM_LIBRARY}")

if(CONDA_LINK_DIRS)
    link_directories("${CONDA_LINK_DIRS}")
endif(CONDA_LINK_DIRS)

###################################################################################################
# - library targets -------------------------------------------------------------------------------

add_library(cudf
            src/comms/ipc/ipc.cpp
            src/merge/merge.cu
            src/partitioning/round_robin.cu
            src/join/join.cu
            src/join/cross_join.cu
            src/join/semi_join.cu
            src/sort/is_sorted.cu
            src/binaryop/binaryop.cpp
            src/binaryop/compiled/binary_ops.cu
            src/binaryop/jit/code/kernel.cpp
            src/binaryop/jit/code/operation.cpp
            src/binaryop/jit/code/traits.cpp
            src/interop/from_arrow.cu
            src/interop/to_arrow.cpp
            src/interop/dlpack.cpp
            src/jit/type.cpp
            src/jit/parser.cpp
            src/jit/cache.cpp
            src/jit/launcher.cpp
            src/transform/jit/code/kernel.cpp
            src/transform/transform.cpp
            src/transform/nans_to_nulls.cu
            src/transform/bools_to_mask.cu
            src/transform/mask_to_bools.cu
            src/transform/encode.cpp
            src/stream_compaction/apply_boolean_mask.cu
            src/stream_compaction/drop_nulls.cu
            src/stream_compaction/drop_nans.cu
            src/stream_compaction/drop_duplicates.cu
            src/datetime/datetime_ops.cu
            src/hash/hashing.cu
            src/partitioning/partitioning.cu
            src/quantiles/quantile.cu
            src/quantiles/quantiles.cu
            src/reductions/reductions.cpp
            src/reductions/min.cu
            src/reductions/max.cu
            src/reductions/any.cu
            src/reductions/all.cu
            src/reductions/sum.cu
            src/reductions/product.cu
            src/reductions/sum_of_squares.cu
            src/reductions/mean.cu
            src/reductions/var.cu
            src/reductions/std.cu
            src/reductions/scan.cu
            src/replace/replace.cu
            src/replace/clamp.cu
            src/reshape/interleave_columns.cu
            src/transpose/transpose.cu
            src/unary/cast_ops.cu
            src/unary/null_ops.cu
            src/unary/nan_ops.cu
            src/unary/math_ops.cu
            src/unary/unary_ops.cuh
            src/io/avro/avro_gpu.cu
            src/io/avro/avro.cpp
            src/io/avro/reader_impl.cu
            src/io/csv/csv_gpu.cu
            src/io/csv/reader_impl.cu
            src/io/csv/writer_impl.cu
            src/io/json/reader_impl.cu
            src/io/json/json_gpu.cu
            src/io/orc/orc.cpp
            src/io/orc/timezone.cpp
            src/io/orc/stripe_data.cu
            src/io/orc/stripe_init.cu
            src/io/orc/stripe_enc.cu
            src/io/orc/dict_enc.cu
            src/io/orc/stats_enc.cu
            src/io/orc/reader_impl.cu
            src/io/orc/writer_impl.cu
            src/io/parquet/page_data.cu
            src/io/parquet/page_hdr.cu
            src/io/parquet/page_enc.cu
            src/io/parquet/page_dict.cu
            src/io/parquet/parquet.cpp
            src/io/parquet/reader_impl.cu
            src/io/parquet/writer_impl.cu
            src/io/comp/cpu_unbz2.cpp
            src/io/comp/uncomp.cpp
            src/io/comp/brotli_dict.cpp
            src/io/comp/debrotli.cu
            src/io/comp/snap.cu
            src/io/comp/unsnap.cu
            src/io/comp/gpuinflate.cu
            src/io/functions.cpp
            src/io/statistics/column_stats.cu
            src/io/utilities/datasource.cpp
            src/io/utilities/parsing_utils.cu
            src/io/utilities/type_conversion.cu
            src/io/utilities/data_sink.cpp
            src/copying/gather.cu
            src/copying/copy.cpp
            src/copying/sample.cu
            src/copying/scatter.cu
            src/copying/shift.cu
            src/copying/copy.cu
            src/copying/concatenate.cu
            src/copying/slice.cpp
            src/copying/split.cpp
            src/copying/contiguous_split.cu
            src/copying/copy_range.cu
            src/copying/get_element.cu
            src/filling/fill.cu
            src/filling/repeat.cu
            src/filling/sequence.cu
            src/reshape/tile.cu
            src/search/search.cu
            src/column/column.cu
            src/column/column_view.cpp
            src/column/column_device_view.cu
            src/column/column_factories.cpp
            src/table/table_view.cpp
            src/table/table_device_view.cu
            src/table/table.cpp
            src/bitmask/null_mask.cu
            src/rolling/rolling.cu
            src/rolling/jit/code/kernel.cpp
            src/rolling/jit/code/operation.cpp
            src/sort/sort.cu
            src/sort/stable_sort.cu
            src/sort/rank.cu
            src/strings/attributes.cu
            src/strings/case.cu
            src/strings/wrap.cu
            src/strings/capitalize.cu
            src/strings/char_types/char_types.cu
            src/strings/char_types/char_cases.cu
            src/strings/combine.cu
            src/strings/contains.cu
            src/strings/convert/convert_booleans.cu
            src/strings/convert/convert_datetime.cu
            src/strings/convert/convert_durations.cu
            src/strings/convert/convert_floats.cu
            src/strings/convert/convert_hex.cu
            src/strings/convert/convert_integers.cu
            src/strings/convert/convert_ipv4.cu
            src/strings/convert/convert_urls.cu
            src/strings/copying/concatenate.cu
            src/strings/copying/copying.cu
            src/strings/extract.cu
            src/strings/find.cu
            src/strings/findall.cu
            src/strings/find_multiple.cu
            src/strings/filling/fill.cu
            src/strings/padding.cu
            src/strings/regex/regcomp.cpp
            src/strings/regex/regexec.cu
            src/strings/replace/replace_re.cu
            src/strings/replace/backref_re.cu
            src/strings/replace/backref_re_medium.cu
            src/strings/replace/backref_re_large.cu
            src/strings/replace/multi_re.cu
            src/strings/replace/replace.cu
            src/strings/sorting/sorting.cu
            src/strings/split/partition.cu
            src/strings/split/split.cu
            src/strings/split/split_record.cu
            src/strings/strings_column_factories.cu
            src/strings/strings_column_view.cu
            src/strings/strings_scalar_factories.cpp
            src/strings/strip.cu
            src/strings/substring.cu
            src/strings/translate.cu
            src/strings/utilities.cu
            src/lists/extract.cu
            src/lists/lists_column_factories.cu
            src/lists/lists_column_view.cu
            src/lists/copying/concatenate.cu
            src/lists/copying/gather.cu
<<<<<<< HEAD
            src/lists/copying/copying.cu
=======
            src/structs/structs_column_view.cu
            src/structs/structs_column_factories.cu
>>>>>>> aa901520
            src/text/detokenize.cu
            src/text/edit_distance.cu
            src/text/generate_ngrams.cu
            src/text/normalize.cu
            src/text/stemmer.cu
            src/text/tokenize.cu
            src/text/ngrams_tokenize.cu
            src/text/replace.cu
            src/text/subword/load_hash_file.cu
            src/text/subword/data_normalizer.cu
            src/text/subword/wordpiece_tokenizer.cu
            src/text/subword/subword_tokenize.cu
            src/scalar/scalar.cpp
            src/scalar/scalar_factories.cpp
            src/dictionary/add_keys.cu
            src/dictionary/detail/concatenate.cu
            src/dictionary/dictionary_column_view.cpp
            src/dictionary/dictionary_factories.cu
            src/dictionary/decode.cu
            src/dictionary/encode.cu
            src/dictionary/remove_keys.cu
            src/dictionary/search.cu
            src/dictionary/set_keys.cu
            src/groupby/groupby.cu
            src/groupby/hash/groupby.cu
            src/groupby/sort/groupby.cu
            src/groupby/sort/sort_helper.cu
            src/groupby/sort/group_sum.cu
            src/groupby/sort/group_min.cu
            src/groupby/sort/group_max.cu
            src/groupby/sort/group_argmax.cu
            src/groupby/sort/group_argmin.cu
            src/groupby/sort/group_count.cu
            src/groupby/sort/group_nunique.cu
            src/groupby/sort/group_nth_element.cu
            src/groupby/sort/group_std.cu
            src/groupby/sort/group_quantiles.cu
            src/aggregation/aggregation.cpp
            src/aggregation/aggregation.cu
            src/aggregation/result_cache.cpp
)

# Override RPATH for cudf
set_target_properties(cudf PROPERTIES BUILD_RPATH "\$ORIGIN")

###################################################################################################
# - jitify ----------------------------------------------------------------------------------------

# Creates executable stringify and uses it to convert types.h to c-str for use in JIT code
add_executable(stringify "${JITIFY_INCLUDE_DIR}/stringify.cpp")
execute_process(WORKING_DIRECTORY ${CMAKE_BINARY_DIR}
    COMMAND ${CMAKE_COMMAND} -E make_directory
        ${CMAKE_BINARY_DIR}/include/jit
        ${CMAKE_BINARY_DIR}/include/jit/libcudacxx/details
        ${CMAKE_BINARY_DIR}/include/jit/libcudacxx/simt
        ${CMAKE_BINARY_DIR}/include/jit/libcudacxx/libcxx/include)

add_custom_command(WORKING_DIRECTORY ${CMAKE_CURRENT_SOURCE_DIR}/include
                   COMMENT "Stringify headers for use in JIT compiled code"
                   DEPENDS stringify
                   OUTPUT ${CMAKE_BINARY_DIR}/include/jit/types.h.jit
                          ${CMAKE_BINARY_DIR}/include/jit/types.hpp.jit
                          ${CMAKE_BINARY_DIR}/include/bit.hpp.jit
                          ${CMAKE_BINARY_DIR}/include/jit/timestamps.hpp.jit
                          ${CMAKE_BINARY_DIR}/include/jit/fixed_point.hpp.jit
                          ${CMAKE_BINARY_DIR}/include/jit/durations.hpp.jit
                          ${CMAKE_BINARY_DIR}/include/jit/libcudacxx/details/__config.jit
                          ${CMAKE_BINARY_DIR}/include/jit/libcudacxx/simt/limits.jit
                          ${CMAKE_BINARY_DIR}/include/jit/libcudacxx/simt/cfloat.jit
                          ${CMAKE_BINARY_DIR}/include/jit/libcudacxx/simt/chrono.jit
                          ${CMAKE_BINARY_DIR}/include/jit/libcudacxx/simt/ctime.jit
                          ${CMAKE_BINARY_DIR}/include/jit/libcudacxx/simt/ratio.jit
                          ${CMAKE_BINARY_DIR}/include/jit/libcudacxx/simt/type_traits.jit
                          ${CMAKE_BINARY_DIR}/include/jit/libcudacxx/simt/version.jit
                          ${CMAKE_BINARY_DIR}/include/jit/libcudacxx/simt/cmath.jit
                          ${CMAKE_BINARY_DIR}/include/jit/libcudacxx/simt/cassert.jit
                          ${CMAKE_BINARY_DIR}/include/jit/libcudacxx/libcxx/include/__config.jit
                          ${CMAKE_BINARY_DIR}/include/jit/libcudacxx/libcxx/include/__undef_macros.jit
                          ${CMAKE_BINARY_DIR}/include/jit/libcudacxx/libcxx/include/cfloat.jit
                          ${CMAKE_BINARY_DIR}/include/jit/libcudacxx/libcxx/include/chrono.jit
                          ${CMAKE_BINARY_DIR}/include/jit/libcudacxx/libcxx/include/ctime.jit
                          ${CMAKE_BINARY_DIR}/include/jit/libcudacxx/libcxx/include/limits.jit
                          ${CMAKE_BINARY_DIR}/include/jit/libcudacxx/libcxx/include/ratio.jit
                          ${CMAKE_BINARY_DIR}/include/jit/libcudacxx/libcxx/include/type_traits.jit
                          ${CMAKE_BINARY_DIR}/include/jit/libcudacxx/libcxx/include/cmath.jit
                          ${CMAKE_BINARY_DIR}/include/jit/libcudacxx/libcxx/include/cassert.jit
                   MAIN_DEPENDENCY ${CMAKE_CURRENT_SOURCE_DIR}/include/cudf/types.h
                                   ${CMAKE_CURRENT_SOURCE_DIR}/include/cudf/types.hpp
                                   ${CMAKE_CURRENT_SOURCE_DIR}/include/cudf/utilities/bit.hpp
                                   ${CMAKE_CURRENT_SOURCE_DIR}/include/cudf/wrappers/timestamps.hpp
                                   ${CMAKE_CURRENT_SOURCE_DIR}/include/cudf/fixed_point/fixed_point.hpp
                                   ${CMAKE_CURRENT_SOURCE_DIR}/include/cudf/wrappers/durations.hpp
                                   ${LIBCUDACXX_INCLUDE_DIR}/details/__config
                                   ${LIBCUDACXX_INCLUDE_DIR}/simt/limits
                                   ${LIBCUDACXX_INCLUDE_DIR}/simt/cfloat
                                   ${LIBCUDACXX_INCLUDE_DIR}/simt/chrono
                                   ${LIBCUDACXX_INCLUDE_DIR}/simt/ctime
                                   ${LIBCUDACXX_INCLUDE_DIR}/simt/ratio
                                   ${LIBCUDACXX_INCLUDE_DIR}/simt/type_traits
                                   ${LIBCUDACXX_INCLUDE_DIR}/simt/version
                                   ${LIBCUDACXX_INCLUDE_DIR}/simt/cmath
                                   ${LIBCUDACXX_INCLUDE_DIR}/simt/cassert
                                   ${LIBCXX_INCLUDE_DIR}/__config
                                   ${LIBCXX_INCLUDE_DIR}/__undef_macros
                                   ${LIBCXX_INCLUDE_DIR}/cfloat
                                   ${LIBCXX_INCLUDE_DIR}/chrono
                                   ${LIBCXX_INCLUDE_DIR}/ctime
                                   ${LIBCXX_INCLUDE_DIR}/limits
                                   ${LIBCXX_INCLUDE_DIR}/ratio
                                   ${LIBCXX_INCLUDE_DIR}/type_traits
                                   ${LIBCXX_INCLUDE_DIR}/cmath
                                   ${LIBCXX_INCLUDE_DIR}/cassert

                   # stringified headers are placed underneath the bin include jit directory and end in ".jit"
                   COMMAND ${CMAKE_BINARY_DIR}/stringify cudf/types.h > ${CMAKE_BINARY_DIR}/include/jit/types.h.jit
                   COMMAND ${CMAKE_BINARY_DIR}/stringify cudf/types.hpp > ${CMAKE_BINARY_DIR}/include/jit/types.hpp.jit
                   COMMAND ${CMAKE_BINARY_DIR}/stringify cudf/utilities/bit.hpp > ${CMAKE_BINARY_DIR}/include/bit.hpp.jit
                   COMMAND ${CMAKE_BINARY_DIR}/stringify ../src/rolling/rolling_jit_detail.hpp > ${CMAKE_BINARY_DIR}/include/rolling_jit_detail.hpp.jit
                   COMMAND ${CMAKE_BINARY_DIR}/stringify cudf/wrappers/timestamps.hpp > ${CMAKE_BINARY_DIR}/include/jit/timestamps.hpp.jit
                   COMMAND ${CMAKE_BINARY_DIR}/stringify cudf/fixed_point/fixed_point.hpp > ${CMAKE_BINARY_DIR}/include/jit/fixed_point.hpp.jit
                   COMMAND ${CMAKE_BINARY_DIR}/stringify cudf/wrappers/durations.hpp > ${CMAKE_BINARY_DIR}/include/jit/durations.hpp.jit
                   COMMAND ${CMAKE_BINARY_DIR}/stringify ${LIBCUDACXX_INCLUDE_DIR}/details/__config libcudacxx_details_config > ${CMAKE_BINARY_DIR}/include/jit/libcudacxx/details/__config.jit
                   COMMAND ${CMAKE_BINARY_DIR}/stringify ${LIBCUDACXX_INCLUDE_DIR}/simt/limits libcudacxx_simt_limits > ${CMAKE_BINARY_DIR}/include/jit/libcudacxx/simt/limits.jit
                   COMMAND ${CMAKE_BINARY_DIR}/stringify ${LIBCUDACXX_INCLUDE_DIR}/simt/cfloat libcudacxx_simt_cfloat > ${CMAKE_BINARY_DIR}/include/jit/libcudacxx/simt/cfloat.jit
                   COMMAND ${CMAKE_BINARY_DIR}/stringify ${LIBCUDACXX_INCLUDE_DIR}/simt/chrono libcudacxx_simt_chrono > ${CMAKE_BINARY_DIR}/include/jit/libcudacxx/simt/chrono.jit
                   COMMAND ${CMAKE_BINARY_DIR}/stringify ${LIBCUDACXX_INCLUDE_DIR}/simt/ctime libcudacxx_simt_ctime > ${CMAKE_BINARY_DIR}/include/jit/libcudacxx/simt/ctime.jit
                   COMMAND ${CMAKE_BINARY_DIR}/stringify ${LIBCUDACXX_INCLUDE_DIR}/simt/ratio libcudacxx_simt_ratio > ${CMAKE_BINARY_DIR}/include/jit/libcudacxx/simt/ratio.jit
                   COMMAND ${CMAKE_BINARY_DIR}/stringify ${LIBCUDACXX_INCLUDE_DIR}/simt/type_traits libcudacxx_simt_type_traits > ${CMAKE_BINARY_DIR}/include/jit/libcudacxx/simt/type_traits.jit
                   COMMAND ${CMAKE_BINARY_DIR}/stringify ${LIBCUDACXX_INCLUDE_DIR}/simt/cmath libcudacxx_simt_cmath > ${CMAKE_BINARY_DIR}/include/jit/libcudacxx/simt/cmath.jit
                   COMMAND ${CMAKE_BINARY_DIR}/stringify ${LIBCUDACXX_INCLUDE_DIR}/simt/cassert libcudacxx_simt_cassert > ${CMAKE_BINARY_DIR}/include/jit/libcudacxx/simt/cassert.jit
                   COMMAND ${CMAKE_BINARY_DIR}/stringify ${LIBCUDACXX_INCLUDE_DIR}/version libcudacxx_simt_version > ${CMAKE_BINARY_DIR}/include/jit/libcudacxx/simt/version.jit
                   COMMAND ${CMAKE_BINARY_DIR}/stringify ${LIBCXX_INCLUDE_DIR}/__config libcxx_config > ${CMAKE_BINARY_DIR}/include/jit/libcudacxx/libcxx/include/__config.jit
                   COMMAND ${CMAKE_BINARY_DIR}/stringify ${LIBCXX_INCLUDE_DIR}/__undef_macros libcxx_undef_macros > ${CMAKE_BINARY_DIR}/include/jit/libcudacxx/libcxx/include/__undef_macros.jit
                   COMMAND ${CMAKE_BINARY_DIR}/stringify ${LIBCXX_INCLUDE_DIR}/cfloat libcxx_cfloat > ${CMAKE_BINARY_DIR}/include/jit/libcudacxx/libcxx/include/cfloat.jit
                   COMMAND ${CMAKE_BINARY_DIR}/stringify ${LIBCXX_INCLUDE_DIR}/chrono libcxx_chrono > ${CMAKE_BINARY_DIR}/include/jit/libcudacxx/libcxx/include/chrono.jit
                   COMMAND ${CMAKE_BINARY_DIR}/stringify ${LIBCXX_INCLUDE_DIR}/ctime libcxx_ctime > ${CMAKE_BINARY_DIR}/include/jit/libcudacxx/libcxx/include/ctime.jit
                   COMMAND ${CMAKE_BINARY_DIR}/stringify ${LIBCXX_INCLUDE_DIR}/limits libcxx_limits > ${CMAKE_BINARY_DIR}/include/jit/libcudacxx/libcxx/include/limits.jit
                   COMMAND ${CMAKE_BINARY_DIR}/stringify ${LIBCXX_INCLUDE_DIR}/ratio libcxx_ratio > ${CMAKE_BINARY_DIR}/include/jit/libcudacxx/libcxx/include/ratio.jit
                   COMMAND ${CMAKE_BINARY_DIR}/stringify ${LIBCXX_INCLUDE_DIR}/type_traits libcxx_type_traits > ${CMAKE_BINARY_DIR}/include/jit/libcudacxx/libcxx/include/type_traits.jit
                   COMMAND ${CMAKE_BINARY_DIR}/stringify ${LIBCXX_INCLUDE_DIR}/cmath libcxx_cmath > ${CMAKE_BINARY_DIR}/include/jit/libcudacxx/libcxx/include/cmath.jit
                   COMMAND ${CMAKE_BINARY_DIR}/stringify ${LIBCXX_INCLUDE_DIR}/cassert libcxx_cassert > ${CMAKE_BINARY_DIR}/include/jit/libcudacxx/libcxx/include/cassert.jit
                   )

add_custom_target(stringify_run DEPENDS
                  ${CMAKE_BINARY_DIR}/include/jit/types.h.jit
                  ${CMAKE_BINARY_DIR}/include/jit/types.hpp.jit
                  ${CMAKE_BINARY_DIR}/include/bit.hpp.jit
                  ${CMAKE_BINARY_DIR}/include/jit/timestamps.hpp.jit
                  ${CMAKE_BINARY_DIR}/include/jit/fixed_point.hpp.jit
                  ${CMAKE_BINARY_DIR}/include/jit/durations.hpp.jit
                  ${CMAKE_BINARY_DIR}/include/jit/libcudacxx/details/__config.jit
                  ${CMAKE_BINARY_DIR}/include/jit/libcudacxx/simt/limits.jit
                  ${CMAKE_BINARY_DIR}/include/jit/libcudacxx/simt/cfloat.jit
                  ${CMAKE_BINARY_DIR}/include/jit/libcudacxx/simt/chrono.jit
                  ${CMAKE_BINARY_DIR}/include/jit/libcudacxx/simt/ctime.jit
                  ${CMAKE_BINARY_DIR}/include/jit/libcudacxx/simt/ratio.jit
                  ${CMAKE_BINARY_DIR}/include/jit/libcudacxx/simt/type_traits.jit
                  ${CMAKE_BINARY_DIR}/include/jit/libcudacxx/simt/cmath.jit
                  ${CMAKE_BINARY_DIR}/include/jit/libcudacxx/simt/cassert.jit
                  ${CMAKE_BINARY_DIR}/include/jit/libcudacxx/simt/version.jit
                  ${CMAKE_BINARY_DIR}/include/jit/libcudacxx/libcxx/include/__config.jit
                  ${CMAKE_BINARY_DIR}/include/jit/libcudacxx/libcxx/include/__undef_macros.jit
                  ${CMAKE_BINARY_DIR}/include/jit/libcudacxx/libcxx/include/cfloat.jit
                  ${CMAKE_BINARY_DIR}/include/jit/libcudacxx/libcxx/include/chrono.jit
                  ${CMAKE_BINARY_DIR}/include/jit/libcudacxx/libcxx/include/ctime.jit
                  ${CMAKE_BINARY_DIR}/include/jit/libcudacxx/libcxx/include/limits.jit
                  ${CMAKE_BINARY_DIR}/include/jit/libcudacxx/libcxx/include/ratio.jit
                  ${CMAKE_BINARY_DIR}/include/jit/libcudacxx/libcxx/include/type_traits.jit
                  ${CMAKE_BINARY_DIR}/include/jit/libcudacxx/libcxx/include/cmath.jit
                  ${CMAKE_BINARY_DIR}/include/jit/libcudacxx/libcxx/include/cassert.jit
                  )

add_dependencies(cudf stringify_run)

###################################################################################################
# - build options ---------------------------------------------------------------------------------

option(USE_NVTX "Build with NVTX support" ON)
if(USE_NVTX)
    message(STATUS "Using Nvidia Tools Extension")
    # The `USE_NVTX` macro is deprecated
    set(CMAKE_CXX_FLAGS "${CMAKE_CXX_FLAGS} -DUSE_NVTX")
else()
    # Makes NVTX APIs no-ops
    set(CMAKE_CXX_FLAGS "${CMAKE_CXX_FLAGS} -DDISABLE_NVTX")
endif(USE_NVTX)

option(HT_DEFAULT_ALLOCATOR "Use the default allocator for hash tables" ON)
if(HT_DEFAULT_ALLOCATOR)
    message(STATUS "Using default allocator for hash tables")
    set(CMAKE_CUDA_FLAGS "${CMAKE_CUDA_FLAGS} -DHT_DEFAULT_ALLOCATOR")
endif(HT_DEFAULT_ALLOCATOR)

###################################################################################################
# - link libraries --------------------------------------------------------------------------------

# link targets for cuDF
target_link_libraries(cudf rmm arrow arrow_cuda nvrtc ${CUDART_LIBRARY} cuda ${ZLIB_LIBRARIES} ${Boost_LIBRARIES})

###################################################################################################
# - install targets -------------------------------------------------------------------------------

# install targets for cuDF
install(TARGETS cudf
        DESTINATION lib
        COMPONENT cudf)
install(DIRECTORY ${CMAKE_CURRENT_SOURCE_DIR}/include/cudf
        DESTINATION include
        COMPONENT cudf)

install(DIRECTORY ${CMAKE_BINARY_DIR}/include/libcxx
        DESTINATION include/libcudf
        COMPONENT cudf)

install(DIRECTORY ${CMAKE_BINARY_DIR}/include/libcudacxx
        DESTINATION include/libcudf
        COMPONENT cudf)

add_custom_target(install_cudf
                  COMMAND "${CMAKE_COMMAND}" -DCOMPONENT=cudf -P "${CMAKE_BINARY_DIR}/cmake_install.cmake"
                  DEPENDS cudf)

if(BUILD_TESTS)
    add_dependencies(install_cudf cudftestutil)
endif(BUILD_TESTS)

add_custom_target(build_tests_cudf
                  DEPENDS ${CUDF_TEST_LIST})

add_custom_target(test_cudf
                  COMMAND ctest
                  DEPENDS build_tests_cudf)

add_custom_target(build_benchmarks_cudf
                  DEPENDS ${BENCHMARK_LIST})

###################################################################################################
# - make documentation ----------------------------------------------------------------------------

# doc targets for cuDF
add_custom_command(OUTPUT CUDF_DOXYGEN
                   WORKING_DIRECTORY ${CMAKE_CURRENT_SOURCE_DIR}/doxygen
                   COMMAND doxygen Doxyfile
                   VERBATIM)

add_custom_target(docs_cudf DEPENDS CUDF_DOXYGEN)<|MERGE_RESOLUTION|>--- conflicted
+++ resolved
@@ -567,12 +567,9 @@
             src/lists/lists_column_view.cu
             src/lists/copying/concatenate.cu
             src/lists/copying/gather.cu
-<<<<<<< HEAD
             src/lists/copying/copying.cu
-=======
             src/structs/structs_column_view.cu
             src/structs/structs_column_factories.cu
->>>>>>> aa901520
             src/text/detokenize.cu
             src/text/edit_distance.cu
             src/text/generate_ngrams.cu

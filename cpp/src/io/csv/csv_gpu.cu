/*
 * Copyright (c) 2019-2020, NVIDIA CORPORATION.
 *
 * Licensed under the Apache License, Version 2.0 (the "License");
 * you may not use this file except in compliance with the License.
 * You may obtain a copy of the License at
 *
 *     http://www.apache.org/licenses/LICENSE-2.0
 *
 * Unless required by applicable law or agreed to in writing, software
 * distributed under the License is distributed on an "AS IS" BASIS,
 * WITHOUT WARRANTIES OR CONDITIONS OF ANY KIND, either express or implied.
 * See the License for the specific language governing permissions and
 * limitations under the License.
 */

#include "csv_common.h"
#include "csv_gpu.h"

#include "datetime.cuh"

#include <cudf/detail/utilities/trie.cuh>
#include <cudf/lists/list_view.cuh>
#include <cudf/null_mask.hpp>
#include <cudf/strings/string_view.cuh>
#include <cudf/utilities/bit.hpp>
#include <cudf/utilities/error.hpp>
#include <cudf/utilities/type_dispatcher.hpp>

#include <io/utilities/block_utils.cuh>
#include <io/utilities/parsing_utils.cuh>

using namespace ::cudf::io;

namespace cudf {
namespace io {
namespace csv {
namespace gpu {

/// Block dimension for dtype detection and conversion kernels
constexpr uint32_t csvparse_block_dim = 128;

/*
 * @brief Checks whether the given character is a whitespace character.
 *
 * @param ch The character to check
 *
 * @return True if the input is whitespace, False otherwise
 */
__device__ __inline__ bool is_whitespace(char c) { return c == '\t' || c == ' '; }

/*
 * @brief Scans a character stream within a range, and adjusts the start and end
 * indices of the range to ignore whitespace and quotation characters.
 *
 * @param data The character stream to scan
 * @param start The start index to adjust
 * @param end The end index to adjust
 * @param quotechar The character used to denote quotes
 *
 * @return Adjusted or unchanged start_idx and end_idx
 */
__device__ __inline__ void trim_field_start_end(const char *data,
                                                long *start,
                                                long *end,
                                                char quotechar = '\0')
{
  while ((*start < *end) && is_whitespace(data[*start])) { (*start)++; }
  if ((*start < *end) && data[*start] == quotechar) { (*start)++; }
  while ((*start <= *end) && is_whitespace(data[*end])) { (*end)--; }
  if ((*start <= *end) && data[*end] == quotechar) { (*end)--; }
}

/*
 * @brief Returns true is the input character is a valid digit.
 * Supports both decimal and hexadecimal digits (uppercase and lowercase).
 *
 * @param c Character to check
 * @param is_hex Whether to check as a hexadecimal
 *
 * @return `true` if it is digit-like, `false` otherwise
 */
__device__ __inline__ bool is_digit(char c, bool is_hex = false)
{
  if (c >= '0' && c <= '9') return true;

  if (is_hex) {
    if (c >= 'A' && c <= 'F') return true;
    if (c >= 'a' && c <= 'f') return true;
  }

  return false;
}

/*
 * @brief Checks whether the given character counters indicate a potentially
 * valid date and/or time field.
 *
 * For performance and simplicity, we detect only the most common date
 * formats. Example formats that are detectable:
 *
 *    `2001/02/30`
 *    `2001-02-30 00:00:00`
 *    `2/30/2001 T04:05:60.7`
 *    `2 / 1 / 2011`
 *    `02/January`
 *
 * @param len Number of non special-symbol or numeric characters
 * @param decimal_count Number of '.' characters
 * @param colon_count Number of ':' characters
 * @param dash_count Number of '-' characters
 * @param slash_count Number of '/' characters
 *
 * @return `true` if it is date-like, `false` otherwise
 */
__device__ __inline__ bool is_datetime(
  long len, long decimal_count, long colon_count, long dash_count, long slash_count)
{
  // Must not exceed count of longest month (September) plus `T` time indicator
  if (len > 10) { return false; }
  // Must not exceed more than one decimals or more than two time separators
  if (decimal_count > 1 || colon_count > 2) { return false; }
  // Must have one or two '-' or '/' but not both as date separators
  if ((dash_count > 0 && dash_count < 3 && slash_count == 0) ||
      (dash_count == 0 && slash_count > 0 && slash_count < 3)) {
    return true;
  }

  return false;
}

/*
 * @brief Returns true if the counters indicate a potentially valid float.
 * False positives are possible because positions are not taken into account.
 * For example, field "e.123-" would match the pattern.
 *
 * @param len Number of non special-symbol or numeric characters
 * @param digit_count Number of digits characters
 * @param decimal_count Number of '.' characters
 * @param dash_count Number of '-' characters
 * @param exponent_count Number of 'e or E' characters
 *
 * @return `true` if it is floating point-like, `false` otherwise
 */
__device__ __inline__ bool is_floatingpoint(
  long len, long digit_count, long decimal_count, long dash_count, long exponent_count)
{
  // Can't have more than one exponent and one decimal point
  if (decimal_count > 1) return false;
  if (exponent_count > 1) return false;

  // Without the exponent or a decimal point, this is an integer, not a float
  if (decimal_count == 0 && exponent_count == 0) return false;

  // Can only have one '-' per component
  if (dash_count > 1 + exponent_count) return false;

  // If anything other than these characters is present, it's not a float
  if (digit_count + decimal_count + dash_count + exponent_count != len) { return false; }

  // Needs at least 1 digit, 2 if exponent is present
  if (digit_count < 1 + exponent_count) return false;

  return true;
}

/*
 * @brief CUDA kernel that parses and converts CSV data into cuDF column data.
 *
 * Data is processed in one row/record at a time, so the number of total
 * threads (tid) is equal to the number of rows.
 *
 * @param raw_csv The entire CSV data to read
 * @param opts A set of parsing options
 * @param num_records The number of lines/rows of CSV data
 * @param num_columns The number of columns of CSV data
 * @param column_flags Per-column parsing behavior flags
 * @param recStart The start the CSV data of interest
 * @param d_columnData The count for each column data type
 */
__global__ void __launch_bounds__(csvparse_block_dim)
  data_type_detection(const char *raw_csv,
                      const ParseOptions opts,
                      size_t num_records,
                      int num_columns,
                      column_parse::flags *flags,
                      const uint64_t *recStart,
                      column_parse::stats *d_columnData)
{
  // ThreadIds range per block, so also need the blockId
  // This is entry into the fields; threadId is an element within `num_records`
  long rec_id = threadIdx.x + (blockDim.x * blockIdx.x);

  // we can have more threads than data, make sure we are not past the end of
  // the data
  if (rec_id >= num_records) { return; }

  long start = recStart[rec_id];
  long stop  = recStart[rec_id + 1];

  long pos       = start;
  int col        = 0;
  int actual_col = 0;

  // Going through all the columns of a given record
  while (col < num_columns) {
    if (start > stop) { break; }

    pos = cudf::io::gpu::seek_field_end(raw_csv, opts, pos, stop);

    // Checking if this is a column that the user wants --- user can filter
    // columns
    if (flags[col] & column_parse::enabled) {
      long tempPos   = pos - 1;
      long field_len = pos - start;

      if (field_len <= 0 || serializedTrieContains(opts.naValuesTrie, raw_csv + start, field_len)) {
        atomicAdd(&d_columnData[actual_col].countNULL, 1);
      } else if (serializedTrieContains(opts.trueValuesTrie, raw_csv + start, field_len) ||
                 serializedTrieContains(opts.falseValuesTrie, raw_csv + start, field_len)) {
        atomicAdd(&d_columnData[actual_col].countBool, 1);
      } else {
        long countNumber   = 0;
        long countDecimal  = 0;
        long countSlash    = 0;
        long countDash     = 0;
        long countPlus     = 0;
        long countColon    = 0;
        long countString   = 0;
        long countExponent = 0;

        // Modify start & end to ignore whitespace and quotechars
        // This could possibly result in additional empty fields
        trim_field_start_end(raw_csv, &start, &tempPos);
        field_len = tempPos - start + 1;

        for (long startPos = start; startPos <= tempPos; startPos++) {
          if (is_digit(raw_csv[startPos])) {
            countNumber++;
            continue;
          }
          // Looking for unique characters that will help identify column types.
          switch (raw_csv[startPos]) {
            case '.': countDecimal++; break;
            case '-': countDash++; break;
            case '+': countPlus++; break;
            case '/': countSlash++; break;
            case ':': countColon++; break;
            case 'e':
            case 'E':
              if (startPos > start && startPos < tempPos) countExponent++;
              break;
            default: countString++; break;
          }
        }

        // Integers have to have the length of the string
        long int_req_number_cnt = field_len;
        // Off by one if they start with a minus sign
        if ((raw_csv[start] == '-' || raw_csv[start] == '+') && field_len > 1) {
          --int_req_number_cnt;
        }

        if (field_len == 0) {
          // Ignoring whitespace and quotes can result in empty fields
          atomicAdd(&d_columnData[actual_col].countNULL, 1);
        } else if (flags[col] & column_parse::as_datetime) {
          // PANDAS uses `object` dtype if the date is unparseable
          if (is_datetime(countString, countDecimal, countColon, countDash, countSlash)) {
            atomicAdd(&d_columnData[actual_col].countDateAndTime, 1);
          } else {
            atomicAdd(&d_columnData[actual_col].countString, 1);
          }
        } else if (countNumber == int_req_number_cnt) {
          atomicAdd(&d_columnData[actual_col].countInt64, 1);
        } else if (is_floatingpoint(
                     field_len, countNumber, countDecimal, countDash + countPlus, countExponent)) {
          atomicAdd(&d_columnData[actual_col].countFloat, 1);
        } else {
          atomicAdd(&d_columnData[actual_col].countString, 1);
        }
      }
      actual_col++;
    }
    pos++;
    start = pos;
    col++;
  }
}

template <typename T, int base>
__inline__ __device__ T
decode_value(const char *data, long start, long end, ParseOptions const &opts)
{
  return cudf::io::gpu::parse_numeric<T, base>(data, start, end, opts);
}

template <typename T>
__inline__ __device__ T
decode_value(const char *data, long start, long end, ParseOptions const &opts)
{
  return cudf::io::gpu::parse_numeric<T>(data, start, end, opts);
}

template <>
__inline__ __device__ cudf::timestamp_D decode_value(const char *data,
                                                     long start,
                                                     long end,
                                                     ParseOptions const &opts)
{
  return parseDateFormat(data, start, end, opts.dayfirst);
}

template <>
__inline__ __device__ cudf::timestamp_s decode_value(const char *data,
                                                     long start,
                                                     long end,
                                                     ParseOptions const &opts)
{
  auto milli = parseDateTimeFormat(data, start, end, opts.dayfirst);
  return milli / 1000;
}

template <>
__inline__ __device__ cudf::timestamp_ms decode_value(const char *data,
                                                      long start,
                                                      long end,
                                                      ParseOptions const &opts)
{
  auto milli = parseDateTimeFormat(data, start, end, opts.dayfirst);
  return milli;
}

template <>
__inline__ __device__ cudf::timestamp_us decode_value(const char *data,
                                                      long start,
                                                      long end,
                                                      ParseOptions const &opts)
{
  auto milli = parseDateTimeFormat(data, start, end, opts.dayfirst);
  return milli * 1000;
}

template <>
__inline__ __device__ cudf::timestamp_ns decode_value(const char *data,
                                                      long start,
                                                      long end,
                                                      ParseOptions const &opts)
{
  auto milli = parseDateTimeFormat(data, start, end, opts.dayfirst);
  return milli * 1000000;
}

// The purpose of this is merely to allow compilation ONLY
// TODO : make this work for csv
template <>
__inline__ __device__ cudf::string_view decode_value(const char *data,
                                                     long start,
                                                     long end,
                                                     ParseOptions const &opts)
{
  return cudf::string_view{};
}

// The purpose of this is merely to allow compilation ONLY
template <>
__inline__ __device__ cudf::dictionary32 decode_value(const char *data,
                                                      long start,
                                                      long end,
                                                      ParseOptions const &opts)
{
  return cudf::dictionary32{};
}

// The purpose of this is merely to allow compilation ONLY
// TODO : make this work for csv
template <>
__inline__ __device__ cudf::list_view decode_value(const char *data,
                                                   long start,
                                                   long end,
                                                   ParseOptions const &opts)
{
  return cudf::list_view{};
}

/**
 * @brief Functor for converting CSV raw data to typed value.
 */
struct decode_op {
  /**
   * @brief Dispatch for numeric types whose values can be convertible to
   * 0 or 1 to represent boolean false/true, based upon checking against a
   * true/false values list.
   *
   * @return bool Whether the parsed value is valid.
   */
  template <typename T,
            typename std::enable_if_t<std::is_integral<T>::value and !std::is_same<T, bool>::value>
              * = nullptr>
  __host__ __device__ __forceinline__ bool operator()(const char *data,
                                                      void *out_buffer,
                                                      size_t row,
                                                      long start,
                                                      long end,
                                                      ParseOptions const &opts,
                                                      column_parse::flags flags)
  {
    auto &value{static_cast<T *>(out_buffer)[row]};

    // Check for user-specified true/false values first, where the output is
    // replaced with 1/0 respectively
    const size_t field_len = end - start + 1;
    if (serializedTrieContains(opts.trueValuesTrie, data + start, field_len)) {
      value = 1;
    } else if (serializedTrieContains(opts.falseValuesTrie, data + start, field_len)) {
      value = 0;
    } else {
      if (flags & column_parse::as_hexadecimal) {
        value = decode_value<T, 16>(data, start, end, opts);
      } else {
        value = decode_value<T>(data, start, end, opts);
      }
    }
    return true;
  }

  /**
   * @brief Dispatch for boolean type types.
   */
  template <typename T, typename std::enable_if_t<std::is_same<T, bool>::value> * = nullptr>
  __host__ __device__ __forceinline__ bool operator()(const char *data,
                                                      void *out_buffer,
                                                      size_t row,
                                                      long start,
                                                      long end,
                                                      ParseOptions const &opts,
                                                      column_parse::flags flags)
  {
    auto &value{static_cast<T *>(out_buffer)[row]};

    // Check for user-specified true/false values first, where the output is
    // replaced with 1/0 respectively
    const size_t field_len = end - start + 1;
    if (serializedTrieContains(opts.trueValuesTrie, data + start, field_len)) {
      value = 1;
    } else if (serializedTrieContains(opts.falseValuesTrie, data + start, field_len)) {
      value = 0;
    } else {
      value = decode_value<T>(data, start, end, opts);
    }
    return true;
  }

  /**
   * @brief Dispatch for floating points, which are set to NaN if the input
   * is not valid. In such case, the validity mask is set to zero too.
   */
  template <typename T, typename std::enable_if_t<std::is_floating_point<T>::value> * = nullptr>
  __host__ __device__ __forceinline__ bool operator()(const char *data,
                                                      void *out_buffer,
                                                      size_t row,
                                                      long start,
                                                      long end,
                                                      ParseOptions const &opts,
                                                      column_parse::flags flags)
  {
    auto &value{static_cast<T *>(out_buffer)[row]};

    value = decode_value<T>(data, start, end, opts);
    return !std::isnan(value);
  }

  /**
   * @brief Dispatch for all other types.
   */
  template <typename T,
            typename std::enable_if_t<!std::is_integral<T>::value and
                                      !std::is_floating_point<T>::value> * = nullptr>
  __host__ __device__ __forceinline__ bool operator()(const char *data,
                                                      void *out_buffer,
                                                      size_t row,
                                                      long start,
                                                      long end,
                                                      ParseOptions const &opts,
                                                      column_parse::flags flags)
  {
    auto &value{static_cast<T *>(out_buffer)[row]};

    value = decode_value<T>(data, start, end, opts);
    return true;
  }
};

/**
 * @brief CUDA kernel that parses and converts CSV data into cuDF column data.
 *
 * Data is processed one record at a time
 *
 * @param[in] raw_csv The entire CSV data to read
 * @param[in] opts A set of parsing options
 * @param[in] num_records The number of lines/rows of CSV data
 * @param[in] num_columns The number of columns of CSV data
 * @param[in] column_flags Per-column parsing behavior flags
 * @param[in] recStart The start the CSV data of interest
 * @param[in] dtype The data type of the column
 * @param[out] data The output column data
 * @param[out] valid The bitmaps indicating whether column fields are valid
 * @param[out] num_valid The numbers of valid fields in columns
 **/
__global__ void __launch_bounds__(csvparse_block_dim)
  convert_csv_to_cudf(const char *raw_csv,
                      const ParseOptions opts,
                      size_t num_records,
                      size_t num_columns,
                      const column_parse::flags *flags,
                      const uint64_t *recStart,
                      cudf::data_type *dtype,
                      void **data,
                      cudf::bitmask_type **valid)
{
  // thread IDs range per block, so also need the block id
  long rec_id =
    threadIdx.x + (blockDim.x * blockIdx.x);  // this is entry into the field array - tid is
                                              // an elements within the num_entries array

  // we can have more threads than data, make sure we are not past the end of
  // the data
  if (rec_id >= num_records) return;

  long start = recStart[rec_id];
  long stop  = recStart[rec_id + 1];

  long pos       = start;
  int col        = 0;
  int actual_col = 0;

  while (col < num_columns) {
    if (start > stop) break;

    pos = cudf::io::gpu::seek_field_end(raw_csv, opts, pos, stop);

    if (flags[col] & column_parse::enabled) {
      // check if the entire field is a NaN string - consistent with pandas
      const bool is_na = serializedTrieContains(opts.naValuesTrie, raw_csv + start, pos - start);

      // Modify start & end to ignore whitespace and quotechars
      long tempPos = pos - 1;
      if (!is_na && dtype[actual_col].id() != cudf::type_id::STRING) {
        trim_field_start_end(raw_csv, &start, &tempPos, opts.quotechar);
      }

      if (!is_na && start <= (tempPos)) {  // Empty fields are not legal values

        // Type dispatcher does not handle GDF_STRINGS
        if (dtype[actual_col].id() == cudf::type_id::STRING) {
          long end = pos;
          if (opts.keepquotes == false) {
            if ((raw_csv[start] == opts.quotechar) && (raw_csv[end - 1] == opts.quotechar)) {
              start++;
              end--;
            }
          }
          auto str_list          = static_cast<std::pair<const char *, size_t> *>(data[actual_col]);
          str_list[rec_id].first = raw_csv + start;
          str_list[rec_id].second = end - start;
        } else {
          if (cudf::type_dispatcher(dtype[actual_col],
<<<<<<< HEAD
                                                  decode_op{},
                                                  raw_csv,
                                                  data[actual_col],
                                                  rec_id,
                                                  start,
                                                  tempPos,
                                                  opts,
                                                  flags[col])) {
=======
                                    decode_op{},
                                    raw_csv,
                                    data[actual_col],
                                    rec_id,
                                    start,
                                    tempPos,
                                    opts,
                                    flags[col])) {
>>>>>>> 62dbd028
            // set the valid bitmap - all bits were set to 0 to start
            set_bit(valid[actual_col], rec_id);
          }
        }
      } else if (dtype[actual_col].id() == cudf::type_id::STRING) {
        auto str_list           = static_cast<std::pair<const char *, size_t> *>(data[actual_col]);
        str_list[rec_id].first  = nullptr;
        str_list[rec_id].second = 0;
      }
      actual_col++;
    }
    pos++;
    start = pos;
    col++;
  }
}

/*
 * @brief Merge two packed row contexts (each corresponding to a block of characters)
 * and return the packed row context corresponding to the merged character block
 **/
inline __device__ packed_rowctx_t merge_row_contexts(packed_rowctx_t first_ctx,
                                                     packed_rowctx_t second_ctx)
{
  uint32_t id0 = get_row_context(first_ctx, ROW_CTX_NONE) & 3;
  uint32_t id1 = get_row_context(first_ctx, ROW_CTX_QUOTE) & 3;
  uint32_t id2 = get_row_context(first_ctx, ROW_CTX_COMMENT) & 3;
  return (first_ctx & ~pack_row_contexts(3, 3, 3)) +
         pack_row_contexts(get_row_context(second_ctx, id0),
                           get_row_context(second_ctx, id1),
                           get_row_context(second_ctx, id2));
}

/*
 * @brief Per-character context:
 * 1-bit count (0 or 1) per context in the lower 4 bits
 * 2-bit output context id per input context in bits 8..15
 **/
constexpr __device__ uint32_t make_char_context(uint32_t id0,
                                                uint32_t id1,
                                                uint32_t id2 = ROW_CTX_COMMENT,
                                                uint32_t c0  = 0,
                                                uint32_t c1  = 0,
                                                uint32_t c2  = 0)
{
  return (id0 << 8) | (id1 << 10) | (id2 << 12) | (ROW_CTX_EOF << 14) | (c0) | (c1 << 1) |
         (c2 << 2);
}

/*
 * @brief Merge a 1-character context to keep track of bitmasks where new rows occur
 * Merges a single-character "block" row context at position pos with the current
 * block's row context (the current block contains 32-pos characters)
 *
 * @param ctx Current block context and new rows bitmaps
 * @param char_ctx state transitions associated with new character
 * @param pos Position within the current 32-character block
 *
 * NOTE: This is probably the most performance-critical piece of the row gathering kernel.
 * The char_ctx value should be created via make_char_context, and its value should
 * have been evaluated at compile-time.
 *
 **/
inline __device__ void merge_char_context(uint4 &ctx, uint32_t char_ctx, uint32_t pos)
{
  uint32_t id0 = (ctx.w >> 0) & 3;
  uint32_t id1 = (ctx.w >> 2) & 3;
  uint32_t id2 = (ctx.w >> 4) & 3;
  // Set the newrow bit in the bitmap at the corresponding position
  ctx.x |= ((char_ctx >> id0) & 1) << pos;
  ctx.y |= ((char_ctx >> id1) & 1) << pos;
  ctx.z |= ((char_ctx >> id2) & 1) << pos;
  // Update the output context ids
  ctx.w = ((char_ctx >> (8 + id0 * 2)) & 0x03) | ((char_ctx >> (6 + id1 * 2)) & 0x0c) |
          ((char_ctx >> (4 + id2 * 2)) & 0x30) | (ROW_CTX_EOF << 6);
}

/*
 * Convert the context-with-row-bitmaps version to a packed row context
 **/
inline __device__ packed_rowctx_t pack_rowmaps(uint4 ctx_map)
{
  return pack_row_contexts(make_row_context(__popc(ctx_map.x), (ctx_map.w >> 0) & 3),
                           make_row_context(__popc(ctx_map.y), (ctx_map.w >> 2) & 3),
                           make_row_context(__popc(ctx_map.z), (ctx_map.w >> 4) & 3));
}

/*
 * Selects the row bitmap corresponding to the given parser state
 **/
inline __device__ uint32_t select_rowmap(uint4 ctx_map, uint32_t ctxid)
{
  return (ctxid == ROW_CTX_NONE)
           ? ctx_map.x
           : (ctxid == ROW_CTX_QUOTE) ? ctx_map.y : (ctxid == ROW_CTX_COMMENT) ? ctx_map.z : 0;
}

/*
 * @brief 512-wide row context merge transform
 *
 * Repeatedly merge row context blocks, keeping track of each merge operation
 * in a context tree so that the transform is reversible
 * The tree is organized such that the left and right children of node n
 * are located at indices n*2 and n*2+1, the root node starting at index 1
 *
 * Each node contains the counts and output contexts corresponding to the
 * possible input contexts.
 * Each parent node's count is obtained by adding the corresponding counts
 * from the left child node with the right child node's count selected from
 * the left child node's output context:
 *   parent.count[k] = left.count[k] + right.count[left.outctx[k]]
 *   parent.outctx[k] = right.outctx[left.outctx[k]]
 *
 * @param ctxtree[out] packed row context tree
 * @param ctxb[in] packed row context for the current character block
 * @param t thread id (leaf node id)
 *
 **/
static inline __device__ void rowctx_merge_transform(uint64_t ctxtree[1024],
                                                     packed_rowctx_t ctxb,
                                                     uint32_t t)
{
  uint64_t tmp;

#define CTX_MERGE(lanemask, tmask, base, level_scale)                       \
  tmp = SHFL_XOR(ctxb, lanemask);                                           \
  if (!(t & (tmask))) {                                                     \
    ctxb                                   = merge_row_contexts(ctxb, tmp); \
    ctxtree[(base) + (t >> (level_scale))] = ctxb;                          \
  }

  ctxtree[512 + t] = ctxb;
  CTX_MERGE(1, 0x1, 256, 1);
  CTX_MERGE(2, 0x3, 128, 2);
  CTX_MERGE(4, 0x7, 64, 3);
  CTX_MERGE(8, 0xf, 32, 4);
  __syncthreads();
  if (t < 32) {
    ctxb = ctxtree[32 + t];
    CTX_MERGE(1, 0x1, 16, 1);
    CTX_MERGE(2, 0x3, 8, 2);
    CTX_MERGE(4, 0x7, 4, 3);
    CTX_MERGE(8, 0xf, 2, 4);
    // Final stage
    tmp = SHFL_XOR(ctxb, 16);
    if (t == 0) { ctxtree[1] = merge_row_contexts(ctxb, tmp); }
  }
#undef CTX_MERGE
}

/*
 * @brief 512-wide row context inverse merge transform
 *
 * Walks the context tree starting from the root node (index 1) using
 * the starting context in node index 0.
 * The return value is the starting row and input context for the given leaf node
 *
 * @param[in] ctxtree Merge transform tree
 * @param[in] t thread id (leaf node id)
 *
 * @return Final row context and count (row_position*4 + context_id format)
 **/
static inline __device__ rowctx32_t rowctx_inverse_merge_transform(uint64_t ctxtree[1024],
                                                                   uint32_t t)
{
  uint32_t ctx     = ctxtree[0] & 3;  // Starting input context
  rowctx32_t brow4 = 0;               // output row in block *4
  rowctx32_t ctxb_left, ctxb_right, ctxb_sum;

#define CTX_UNMERGE(rmask, base)                                      \
  ctxb_sum   = get_row_context(ctxtree[base], ctx);                   \
  ctxb_left  = get_row_context(ctxtree[(base)*2 + 0], ctx);           \
  ctxb_right = get_row_context(ctxtree[(base)*2 + 1], ctxb_left & 3); \
  if (t & (rmask)) {                                                  \
    brow4 += (ctxb_sum & ~3) - (ctxb_right & ~3);                     \
    ctx = ctxb_left & 3;                                              \
  }

  CTX_UNMERGE(256, 1);
  CTX_UNMERGE(128, 2 + (t >> 8));
  CTX_UNMERGE(64, 4 + (t >> 7));
  CTX_UNMERGE(32, 8 + (t >> 6));
  CTX_UNMERGE(16, 16 + (t >> 5));
  CTX_UNMERGE(8, 32 + (t >> 4));
  CTX_UNMERGE(4, 64 + (t >> 3));
  CTX_UNMERGE(2, 128 + (t >> 2));
  CTX_UNMERGE(1, 256 + (t >> 1));
#undef CTX_UNMERGE

  return brow4 + ctx;
}

/**
 * @brief Gather row offsets from CSV character data split into 16KB chunks
 *
 * This is done in two phases: the first phase returns the possible row counts
 * per 16K character block for each possible parsing context at the start of the block,
 * along with the resulting parsing context at the end of the block.
 * The caller can then compute the actual parsing context at the beginning of each
 * individual block and total row count.
 * The second phase outputs the location of each row in the block, using the parsing
 * context and initial row counter accumulated from the results of the previous phase.
 * Row parsing context will be updated after phase 2 such that the value contains
 * the number of rows starting at byte_range_end or beyond.
 *
 * @param row_ctx Row parsing context (output of phase 1 or input to phase 2)
 * @param offsets_out Row offsets (nullptr for phase1, non-null indicates phase 2)
 * @param start Base pointer of character data (all row offsets are relative to this)
 * @param chunk_size Total number of characters to parse
 * @param parse_pos Current parsing position in the file
 * @param start_offset Position of the start of the character buffer in the file
 * @param data_size CSV file size
 * @param byte_range_start Ignore rows starting before this position in the file
 * @param byte_range_end In phase 2, store the number of rows beyond range in row_ctx
 * @param skip_rows Number of rows to skip (ignored in phase 1)
 * @param num_row_offsets Number of entries in offsets_out array
 * @param terminator Line terminator character
 * @param delimiter Column delimiter character
 * @param quotechar Quote character
 * @param escapechar Delimiter escape character
 * @param commentchar Comment line character (skip rows starting with this character)
 **/
__global__ void __launch_bounds__(rowofs_block_dim) gather_row_offsets_gpu(uint64_t *row_ctx,
                                                                           uint64_t *offsets_out,
                                                                           const char *start,
                                                                           size_t chunk_size,
                                                                           size_t parse_pos,
                                                                           size_t start_offset,
                                                                           size_t data_size,
                                                                           size_t byte_range_start,
                                                                           size_t byte_range_end,
                                                                           size_t skip_rows,
                                                                           size_t num_row_offsets,
                                                                           int terminator,
                                                                           int delimiter,
                                                                           int quotechar,
                                                                           int escapechar,
                                                                           int commentchar)
{
  __shared__ __align__(8) uint64_t ctxtree[rowofs_block_dim * 2];

  const char *end = start + (min(parse_pos + chunk_size, data_size) - start_offset);
  uint32_t t      = threadIdx.x;
  size_t block_pos =
    (parse_pos - start_offset) + blockIdx.x * static_cast<size_t>(rowofs_block_bytes) + t * 32;
  const char *cur = start + block_pos;

  // Initial state is neutral context (no state transitions), zero rows
  uint4 ctx_map = {
    .x = 0,
    .y = 0,
    .z = 0,
    .w = (ROW_CTX_NONE << 0) | (ROW_CTX_QUOTE << 2) | (ROW_CTX_COMMENT << 4) | (ROW_CTX_EOF << 6)};
  int c, c_prev = (cur > start && cur <= end) ? cur[-1] : terminator;
  // Loop through all 32 bytes and keep a bitmask of row starts for each possible input context
  for (uint32_t pos = 0; pos < 32; pos++, cur++, c_prev = c) {
    uint32_t ctx;
    if (cur < end) {
      c = cur[0];
      if (c_prev == terminator) {
        if (c == commentchar) {
          // Start of a new comment row
          ctx = make_char_context(ROW_CTX_COMMENT, ROW_CTX_QUOTE, ROW_CTX_COMMENT, 1, 0, 1);
        } else if (c == quotechar) {
          // Quoted string on newrow, or quoted string ending in terminator
          ctx = make_char_context(ROW_CTX_QUOTE, ROW_CTX_NONE, ROW_CTX_QUOTE, 1, 0, 1);
        } else {
          // Start of a new row unless within a quote
          ctx = make_char_context(ROW_CTX_NONE, ROW_CTX_QUOTE, ROW_CTX_NONE, 1, 0, 1);
        }
      } else if (c == quotechar) {
        if (c_prev == delimiter || c_prev == quotechar) {
          // Quoted string after delimiter, quoted string ending in delimiter, or double-quote
          ctx = make_char_context(ROW_CTX_QUOTE, ROW_CTX_NONE);
        } else {
          // Closing or ignored quote
          ctx = make_char_context(ROW_CTX_NONE, ROW_CTX_NONE);
        }
      } else {
        // Neutral character
        ctx = make_char_context(ROW_CTX_NONE, ROW_CTX_QUOTE);
      }
    } else {
      const char *data_end = start + data_size - start_offset;
      if (cur <= end && cur == data_end) {
        // Add a newline at data end (need the extra row offset to infer length of previous row)
        ctx = make_char_context(ROW_CTX_EOF, ROW_CTX_EOF, ROW_CTX_EOF, 1, 1, 1);
      } else {
        // Pass-through context (beyond chunk_size or data_end)
        ctx = make_char_context(ROW_CTX_NONE, ROW_CTX_QUOTE, ROW_CTX_COMMENT);
      }
    }
    // Merge with current context, keeping track of where new rows occur
    merge_char_context(ctx_map, ctx, pos);
  }

  // Eliminate rows that start before byte_range_start
  if (start_offset + block_pos < byte_range_start) {
    uint32_t dist_minus1 = min(byte_range_start - (start_offset + block_pos) - 1, UINT64_C(31));
    uint32_t mask        = 0xfffffffe << dist_minus1;
    ctx_map.x &= mask;
    ctx_map.y &= mask;
    ctx_map.z &= mask;
  }

  // Convert the long-form {rowmap,outctx}[inctx] version into packed version
  // {rowcount,ouctx}[inctx], then merge the row contexts of the 32-character blocks into
  // a single 16K-character block context
  rowctx_merge_transform(ctxtree, pack_rowmaps(ctx_map), t);

  // If this is the second phase, get the block's initial parser state and row counter
  if (offsets_out) {
    if (t == 0) { ctxtree[0] = row_ctx[blockIdx.x]; }
    __syncthreads();

    // Walk back the transform tree with the known initial parser state
    rowctx32_t ctx             = rowctx_inverse_merge_transform(ctxtree, t);
    uint64_t row               = (ctxtree[0] >> 2) + (ctx >> 2);
    uint32_t rows_out_of_range = 0;
    uint32_t rowmap            = select_rowmap(ctx_map, ctx & 3);
    // Output row positions
    while (rowmap != 0) {
      uint32_t pos = __ffs(rowmap);
      block_pos += pos;
      if (row >= skip_rows && row - skip_rows < num_row_offsets) {
        // Output byte offsets are relative to the base of the input buffer
        offsets_out[row - skip_rows] = block_pos - 1;
        rows_out_of_range += (start_offset + block_pos - 1 >= byte_range_end);
      }
      row++;
      rowmap >>= pos;
    }
    // Return the number of rows out of range
    rows_out_of_range = WarpReduceSum16(rows_out_of_range);
    __syncthreads();
    if (!(t & 0xf)) { ctxtree[t >> 4] = rows_out_of_range; }
    __syncthreads();
    if (t < 32) {
      rows_out_of_range = WarpReduceSum32(static_cast<uint32_t>(ctxtree[t]));
      if (t == 0) { row_ctx[blockIdx.x] = rows_out_of_range; }
    }
  } else {
    // Just store the row counts and output contexts
    if (t == 0) { row_ctx[blockIdx.x] = ctxtree[1]; }
  }
}

size_t __host__ count_blank_rows(rmm::device_vector<uint64_t> const &row_offsets,
                                 rmm::device_vector<char> const &data,
                                 const cudf::io::ParseOptions &opts,
                                 cudaStream_t stream)
{
  const char *d_data  = data.data().get();
  size_t d_size       = data.size();
  const auto newline  = opts.skipblanklines ? opts.terminator : opts.comment;
  const auto comment  = opts.comment != '\0' ? opts.comment : newline;
  const auto carriage = (opts.skipblanklines && opts.terminator == '\n') ? '\r' : comment;
  return thrust::count_if(
    rmm::exec_policy(stream)->on(stream),
    row_offsets.begin(),
    row_offsets.end(),
    [d_data, d_size, newline, comment, carriage] __device__(const uint64_t pos) {
      return ((pos != d_size) &&
              (d_data[pos] == newline || d_data[pos] == comment || d_data[pos] == carriage));
    });
}

void __host__ remove_blank_rows(rmm::device_vector<uint64_t> &row_offsets,
                                rmm::device_vector<char> const &data,
                                const cudf::io::ParseOptions &opts,
                                cudaStream_t stream)
{
  const char *d_data  = data.data().get();
  size_t d_size       = data.size();
  const auto newline  = opts.skipblanklines ? opts.terminator : opts.comment;
  const auto comment  = opts.comment != '\0' ? opts.comment : newline;
  const auto carriage = (opts.skipblanklines && opts.terminator == '\n') ? '\r' : comment;
  auto new_end        = thrust::remove_if(
    rmm::exec_policy(stream)->on(stream),
    row_offsets.begin(),
    row_offsets.end(),
    [d_data, d_size, newline, comment, carriage] __device__(const uint64_t pos) {
      return ((pos != d_size) &&
              (d_data[pos] == newline || d_data[pos] == comment || d_data[pos] == carriage));
    });
  row_offsets.resize(new_end - row_offsets.begin());
}

cudaError_t __host__ DetectColumnTypes(const char *data,
                                       const uint64_t *row_starts,
                                       size_t num_rows,
                                       size_t num_columns,
                                       const ParseOptions &options,
                                       column_parse::flags *flags,
                                       column_parse::stats *stats,
                                       cudaStream_t stream)
{
  // Calculate actual block count to use based on records count
  const int block_size = csvparse_block_dim;
  const int grid_size  = (num_rows + block_size - 1) / block_size;

  data_type_detection<<<grid_size, block_size, 0, stream>>>(
    data, options, num_rows, num_columns, flags, row_starts, stats);

  return cudaSuccess;
}

cudaError_t __host__ DecodeRowColumnData(const char *data,
                                         const uint64_t *row_starts,
                                         size_t num_rows,
                                         size_t num_columns,
                                         const ParseOptions &options,
                                         const column_parse::flags *flags,
                                         cudf::data_type *dtypes,
                                         void **columns,
                                         cudf::bitmask_type **valids,
                                         cudaStream_t stream)
{
  // Calculate actual block count to use based on records count
  const int block_size = csvparse_block_dim;
  const int grid_size  = (num_rows + block_size - 1) / block_size;

  convert_csv_to_cudf<<<grid_size, block_size, 0, stream>>>(
    data, options, num_rows, num_columns, flags, row_starts, dtypes, columns, valids);

  return cudaSuccess;
}

uint32_t __host__ gather_row_offsets(uint64_t *row_ctx,
                                     uint64_t *offsets_out,
                                     const char *start,
                                     size_t chunk_size,
                                     size_t parse_pos,
                                     size_t start_offset,
                                     size_t data_size,
                                     size_t byte_range_start,
                                     size_t byte_range_end,
                                     size_t skip_rows,
                                     size_t num_row_offsets,
                                     const ParseOptions &options,
                                     cudaStream_t stream)
{
  uint32_t dim_grid = 1 + (chunk_size / rowofs_block_bytes);
  gather_row_offsets_gpu<<<dim_grid, rowofs_block_dim, 0, stream>>>(
    row_ctx,
    offsets_out,
    start,
    chunk_size,
    parse_pos,
    start_offset,
    data_size,
    byte_range_start,
    byte_range_end,
    skip_rows,
    num_row_offsets,
    options.terminator,
    options.delimiter,
    (options.quotechar) ? options.quotechar : 0x100,
    /*(options.escapechar) ? options.escapechar :*/ 0x100,
    (options.comment) ? options.comment : 0x100);

  return dim_grid;
}

}  // namespace gpu
}  // namespace csv
}  // namespace io
}  // namespace cudf<|MERGE_RESOLUTION|>--- conflicted
+++ resolved
@@ -565,16 +565,6 @@
           str_list[rec_id].second = end - start;
         } else {
           if (cudf::type_dispatcher(dtype[actual_col],
-<<<<<<< HEAD
-                                                  decode_op{},
-                                                  raw_csv,
-                                                  data[actual_col],
-                                                  rec_id,
-                                                  start,
-                                                  tempPos,
-                                                  opts,
-                                                  flags[col])) {
-=======
                                     decode_op{},
                                     raw_csv,
                                     data[actual_col],
@@ -583,7 +573,6 @@
                                     tempPos,
                                     opts,
                                     flags[col])) {
->>>>>>> 62dbd028
             // set the valid bitmap - all bits were set to 0 to start
             set_bit(valid[actual_col], rec_id);
           }

--- conflicted
+++ resolved
@@ -116,11 +116,8 @@
 - PR #4234 Add BUILD_LEGACY_TESTS cmake option
 - PR #4251 Add class to docs in `dask-cudf` `derived_from`
 - PR #4261 libxx Cython reorganization
-<<<<<<< HEAD
 - PR #4295 Port reduce.pyx to libcudf++ API
-=======
 - PR #4282 Porting nvstrings conversion functions from new libcudf++ to Python/Cython
->>>>>>> 3f085982
 
 ## Bug Fixes
 

--- conflicted
+++ resolved
@@ -524,13 +524,10 @@
             src/strings/padding.cu
             src/strings/regex/regcomp.cpp
             src/strings/regex/regexec.cu
-<<<<<<< HEAD
             src/strings/replace/replace_re.cu
             src/strings/replace/backref_re.cu
             src/strings/replace/multi_re.cu
-=======
             src/strings/replace/replace.cu
->>>>>>> 8d08dfa7
             src/strings/sorting/sorting.cu
             src/strings/strings_column_factories.cu
             src/strings/strings_column_view.cu

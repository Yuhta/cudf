--- conflicted
+++ resolved
@@ -70,10 +70,6 @@
   rmm::mr::device_memory_resource* mr = rmm::mr::get_default_resource());
 
 /**
-<<<<<<< HEAD
- * @brief Return a copy of `input_col` replacing any `values_to_replace[i]`
- * found with `replacement_values[i]`.
-=======
  * @brief Replaces all NaN values in a column with corresponding values from another column
  *
  * If `input[i]` is NaN, then `output[i]` will contain `replacement[i]`.
@@ -125,9 +121,8 @@
   rmm::mr::device_memory_resource* mr = rmm::mr::get_default_resource());
 
 /**
- * @brief Replace elements from `input_col` according to the mapping `old_values` to
- *  @brief Return a copy of `input_col` replacing all `old_values[i]` present with `new_values[i]`.
->>>>>>> cdefa41a
+ * @brief Return a copy of `input_col` replacing any `values_to_replace[i]`
+ * found with `replacement_values[i]`.
  *
  * @param input_col The column to find and replace values in.
  * @param values_to_replace The values to replace

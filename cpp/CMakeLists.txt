--- conflicted
+++ resolved
@@ -326,13 +326,8 @@
             src/column/legacy/context.cpp
             src/table/legacy/table.cpp
             src/strings/nvcategory_util.cpp
-<<<<<<< HEAD
             src/join/legacy/joining.cu
-            src/orderby/orderby.cu
-=======
-            src/join/joining.cu
             src/orderby/legacy/orderby.cu
->>>>>>> af7957ad
             src/predicates/is_sorted.cu
             src/sort/legacy/digitize.cu
             src/groupby/hash/groupby.cu

--- conflicted
+++ resolved
@@ -75,15 +75,12 @@
 - PR #2742 IO Readers: Fix possible silent failures when creating `NvStrings` instance
 - PR #2753 Fix java quantile API calls
 - PR #2762 Fix validity processing for time in java
-<<<<<<< HEAD
-- PR #2795 Fix java build/cast error
-=======
 - PR #2769 Fix link to API docs in README.md
 - PR #2772 Handle multiindex pandas Series #2772
 - PR #2749 Fix apply_rows/apply_chunks pessimistic null mask to use in_cols null masks only
 - PR #2752 CSV Reader: Fix exception when there's no rows to process
 - PR #2716 Added Exception for `StringMethods` in string methods
->>>>>>> 64a781cb
+- PR #2795 Fix java build/cast error
 
 
 # cuDF 0.9.0 (21 Aug 2019)
